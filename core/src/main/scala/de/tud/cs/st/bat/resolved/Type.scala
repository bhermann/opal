--- conflicted
+++ resolved
@@ -334,10 +334,6 @@
 
     def atype: Int
 
-<<<<<<< HEAD
-    final val id: Int = Int.MinValue + atype
-=======
->>>>>>> eeed8492
 }
 
 sealed abstract class ByteType private () extends BaseType {
