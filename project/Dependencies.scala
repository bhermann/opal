/* BSD 2-Clause License:
 * Copyright (c) 2009 - 2017
 * Software Technology Group
 * Department of Computer Science
 * Technische Universität Darmstadt
 * All rights reserved.
 *
 * Redistribution and use in source and binary forms, with or without
 * modification, are permitted provided that the following conditions are met:
 *
 *  - Redistributions of source code must retain the above copyright notice,
 *    this list of conditions and the following disclaimer.
 *  - Redistributions in binary form must reproduce the above copyright notice,
 *    this list of conditions and the following disclaimer in the documentation
 *    and/or other materials provided with the distribution.
 *
 * THIS SOFTWARE IS PROVIDED BY THE COPYRIGHT HOLDERS AND CONTRIBUTORS "AS IS"
 * AND ANY EXPRESS OR IMPLIED WARRANTIES, INCLUDING, BUT NOT LIMITED TO, THE
 * IMPLIED WARRANTIES OF MERCHANTABILITY AND FITNESS FOR A PARTICULAR PURPOSE
 * ARE DISCLAIMED. IN NO EVENT SHALL THE COPYRIGHT OWNER OR CONTRIBUTORS BE
 * LIABLE FOR ANY DIRECT, INDIRECT, INCIDENTAL, SPECIAL, EXEMPLARY, OR
 * CONSEQUENTIAL DAMAGES (INCLUDING, BUT NOT LIMITED TO, PROCUREMENT OF
 * SUBSTITUTE GOODS OR SERVICES; LOSS OF USE, DATA, OR PROFITS; OR BUSINESS
 * INTERRUPTION) HOWEVER CAUSED AND ON ANY THEORY OF LIABILITY, WHETHER IN
 * CONTRACT, STRICT LIABILITY, OR TORT (INCLUDING NEGLIGENCE OR OTHERWISE)
 * ARISING IN ANY WAY OUT OF THE USE OF THIS SOFTWARE, EVEN IF ADVISED OF THE
 * POSSIBILITY OF SUCH DAMAGE.
 */

import sbt._

/**
 * Manages the library dependencies of the subprojects of OPAL.
 *
 * @author Simon Leischnig
 */
object Dependencies {

    object version {
        val junit = "4.12"
        val scalatest = "3.0.5"
        val scalacheck = "1.14.0"

        val scalaxml = "1.1.0"
        val playjson = "2.6.9"
        val ficus = "1.4.3"
        val commonstext = "1.4"
        val scalaparsercombinators = "1.1.1"

        val scalafx = "8.0.144-R12"
        //val controlsfx = "8.40.14"
        val controlsfx = "9.0.0"
        val txtmark = "0.16"
        val jacksonDF = "2.9.6"
        val chocosolver = "4.0.6"
<<<<<<< HEAD
        val fastutil = "8.1.1"

        val reactiveasync = "0.2.0"
        val sbtPerfSpec = "0.2.0"
=======
        val fastutil = "8.2.1"
>>>>>>> 401f37b4
    }

    object library {

        // --- test libraries

        val junit = "junit" % "junit" % version.junit % "test,it"
        val scalatest = "org.scalatest" %% "scalatest" % version.scalatest % "test,it"
        val scalacheck = "org.scalacheck" %% "scalacheck" % version.scalacheck % "test,it"

        // --- general dependencies

        def reflect(scalaVersion: String) = "org.scala-lang" % "scala-reflect" % scalaVersion
        val scalaxml = "org.scala-lang.modules" %% "scala-xml" % version.scalaxml
        val playjson = "com.typesafe.play" %% "play-json" % version.playjson
        val ficus = "com.iheart" %% "ficus" % version.ficus

        val commonstext = "org.apache.commons" % "commons-text" % version.commonstext
        val scalaparsercombinators = "org.scala-lang.modules" %% "scala-parser-combinators" % version.scalaparsercombinators

        // --- developer tools dependencies

        val scalafx = "org.scalafx" %% "scalafx" % version.scalafx withSources () withJavadoc ()
        val controlsfx = "org.controlsfx" % "controlsfx" % version.controlsfx withSources () withJavadoc ()
        val txtmark = "es.nitaur.markdown" % "txtmark" % version.txtmark withSources () withJavadoc ()
        val jacksonDF = "com.fasterxml.jackson.dataformat" % "jackson-dataformat-csv" % version.jacksonDF withJavadoc ()
        val chocosolver = "org.choco-solver" % "choco-solver" % version.chocosolver withSources () withJavadoc ()
        val fastutil = "it.unimi.dsi" % "fastutil" % version.fastutil withSources () withJavadoc ()

        // --- other framework dependencies
        val reactiveasync = "com.phaller" % "reactive-async_2.12" % version.reactiveasync
        val sbtPerfSpec = "de.opal-project" % "perf-api_2.12" % version.sbtPerfSpec
    }

    import library._

    val testlibs: Seq[ModuleID] = Seq(junit, scalatest, scalacheck)

    def common(scalaVersion: String) = Seq(reflect(scalaVersion), scalaxml, playjson, ficus, fastutil)
    val si = Seq(reactiveasync)
    val bi = Seq(commonstext)
    val br = Seq(scalaparsercombinators, scalaxml)
    val developertools = Seq(scalafx, controlsfx, txtmark, jacksonDF, chocosolver)
    val validate = Seq(sbtPerfSpec)
}<|MERGE_RESOLUTION|>--- conflicted
+++ resolved
@@ -53,14 +53,10 @@
         val txtmark = "0.16"
         val jacksonDF = "2.9.6"
         val chocosolver = "4.0.6"
-<<<<<<< HEAD
-        val fastutil = "8.1.1"
+        val fastutil = "8.2.1
 
         val reactiveasync = "0.2.0"
         val sbtPerfSpec = "0.2.0"
-=======
-        val fastutil = "8.2.1"
->>>>>>> 401f37b4
     }
 
     object library {
