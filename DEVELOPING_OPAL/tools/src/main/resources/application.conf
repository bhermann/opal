<<<<<<< HEAD
org.opalj.hermes.queries {
  registered = [
    { query = org.opalj.hermes.queries.ThreadAPIUsage, activate = true }
    { query = org.opalj.hermes.queries.DebugInformation, activate = true }
    { query = org.opalj.hermes.queries.SizeOfInheritanceTree, activate = true }
    { query = org.opalj.hermes.queries.TrivialReflectionUsage, activate = true }
    { query = org.opalj.hermes.queries.BytecodeInstructions, activate = true }
    { query = org.opalj.hermes.queries.GUIAPIUsage, activate = false }
    { query = org.opalj.hermes.queries.BytecodeInstrumentationAPIUsage, activate = true }
    { query = org.opalj.hermes.queries.ClassFileVersion, activate = true }
    { query = org.opalj.hermes.queries.ClassLoaderAPIUsage, activate = true }
    { query = org.opalj.hermes.queries.ClassTypes, activate = true }
    { query = org.opalj.hermes.queries.Metrics, activate = true }
    { query = org.opalj.hermes.queries.JavaCryptoArchitectureUsage, activate = true }
    { query = org.opalj.hermes.queries.JDBCAPIUsage, activate = true }
    { query = org.opalj.hermes.queries.MethodsWithoutReturns, activate = true }
    { query = org.opalj.hermes.queries.MethodTypes, activate = true }
    { query = org.opalj.hermes.queries.ReflectionAPIUsage, activate = true }
    { query = org.opalj.hermes.queries.SystemAPIUsage, activate = true }
    { query = org.opalj.hermes.queries.UnsafeAPIUsage, activate = true }
  ]
=======
org.opalj.hermes{
>>>>>>> a5385615

    // Used to configure the number of location that are kept per identified feature.
    // In general there is no value in keeping "arbitrary large" numbers of locations.
    maxLocations=25

    // Configuration of the queries.
    queries {

        registered = [
            { query = org.opalj.hermes.queries.RecursiveDataStructures, activate = true }        
            { query = org.opalj.hermes.queries.DebugInformation, activate = true }
            { query = org.opalj.hermes.queries.SizeOfInheritanceTree, activate = true }
            { query = org.opalj.hermes.queries.TrivialReflectionUsage, activate = true }
            { query = org.opalj.hermes.queries.BytecodeInstructions, activate = true }
            { query = org.opalj.hermes.queries.GUIAPIUsage, activate = false }
            { query = org.opalj.hermes.queries.BytecodeInstrumentationAPIUsage, activate = true }
            { query = org.opalj.hermes.queries.ClassFileVersion, activate = true }
            { query = org.opalj.hermes.queries.ClassLoaderAPIUsage, activate = true }
            { query = org.opalj.hermes.queries.ClassTypes, activate = true }
            { query = org.opalj.hermes.queries.Metrics, activate = true }
            { query = org.opalj.hermes.queries.JavaCryptoArchitectureUsage, activate = true }
            { query = org.opalj.hermes.queries.JDBCAPIUsage, activate = true }
            { query = org.opalj.hermes.queries.MethodsWithoutReturns, activate = true }
            { query = org.opalj.hermes.queries.MethodTypes, activate = true }
            { query = org.opalj.hermes.queries.ReflectionAPIUsage, activate = true }
            { query = org.opalj.hermes.queries.SystemAPIUsage, activate = true }
            { query = org.opalj.hermes.queries.UnsafeAPIUsage, activate = true }
        ]

        FanInFanOut {
            categories = 2
            stepSize = 5
        }
    }
}<|MERGE_RESOLUTION|>--- conflicted
+++ resolved
@@ -1,28 +1,4 @@
-<<<<<<< HEAD
-org.opalj.hermes.queries {
-  registered = [
-    { query = org.opalj.hermes.queries.ThreadAPIUsage, activate = true }
-    { query = org.opalj.hermes.queries.DebugInformation, activate = true }
-    { query = org.opalj.hermes.queries.SizeOfInheritanceTree, activate = true }
-    { query = org.opalj.hermes.queries.TrivialReflectionUsage, activate = true }
-    { query = org.opalj.hermes.queries.BytecodeInstructions, activate = true }
-    { query = org.opalj.hermes.queries.GUIAPIUsage, activate = false }
-    { query = org.opalj.hermes.queries.BytecodeInstrumentationAPIUsage, activate = true }
-    { query = org.opalj.hermes.queries.ClassFileVersion, activate = true }
-    { query = org.opalj.hermes.queries.ClassLoaderAPIUsage, activate = true }
-    { query = org.opalj.hermes.queries.ClassTypes, activate = true }
-    { query = org.opalj.hermes.queries.Metrics, activate = true }
-    { query = org.opalj.hermes.queries.JavaCryptoArchitectureUsage, activate = true }
-    { query = org.opalj.hermes.queries.JDBCAPIUsage, activate = true }
-    { query = org.opalj.hermes.queries.MethodsWithoutReturns, activate = true }
-    { query = org.opalj.hermes.queries.MethodTypes, activate = true }
-    { query = org.opalj.hermes.queries.ReflectionAPIUsage, activate = true }
-    { query = org.opalj.hermes.queries.SystemAPIUsage, activate = true }
-    { query = org.opalj.hermes.queries.UnsafeAPIUsage, activate = true }
-  ]
-=======
 org.opalj.hermes{
->>>>>>> a5385615
 
     // Used to configure the number of location that are kept per identified feature.
     // In general there is no value in keeping "arbitrary large" numbers of locations.
@@ -32,6 +8,7 @@
     queries {
 
         registered = [
+            { query = org.opalj.hermes.queries.ThreadAPIUsage, activate = true }
             { query = org.opalj.hermes.queries.RecursiveDataStructures, activate = true }        
             { query = org.opalj.hermes.queries.DebugInformation, activate = true }
             { query = org.opalj.hermes.queries.SizeOfInheritanceTree, activate = true }
