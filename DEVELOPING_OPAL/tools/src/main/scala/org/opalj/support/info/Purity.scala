--- conflicted
+++ resolved
@@ -347,11 +347,7 @@
             Console.println(result)
         }
 
-<<<<<<< HEAD
-        Console.println(project.get(PropertyStoreKey).statistics.mkString("\n"))
-=======
-        println(propertyStore.statistics.mkString("\n"))
->>>>>>> e0327e34
+        Console.println(propertyStore.statistics.mkString("\n"))
     }
 
     def main(args: Array[String]): Unit = {
