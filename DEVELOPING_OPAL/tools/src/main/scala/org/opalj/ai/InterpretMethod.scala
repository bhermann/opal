/* BSD 2-Clause License:
 * Copyright (c) 2009 - 2014
 * Software Technology Group
 * Department of Computer Science
 * Technische Universität Darmstadt
 * All rights reserved.
 *
 * Redistribution and use in source and binary forms, with or without
 * modification, are permitted provided that the following conditions are met:
 *
 *  - Redistributions of source code must retain the above copyright notice,
 *    this list of conditions and the following disclaimer.
 *  - Redistributions in binary form must reproduce the above copyright notice,
 *    this list of conditions and the following disclaimer in the documentation
 *    and/or other materials provided with the distribution.
 *
 * THIS SOFTWARE IS PROVIDED BY THE COPYRIGHT HOLDERS AND CONTRIBUTORS "AS IS"
 * AND ANY EXPRESS OR IMPLIED WARRANTIES, INCLUDING, BUT NOT LIMITED TO, THE
 * IMPLIED WARRANTIES OF MERCHANTABILITY AND FITNESS FOR A PARTICULAR PURPOSE
 * ARE DISCLAIMED. IN NO EVENT SHALL THE COPYRIGHT OWNER OR CONTRIBUTORS BE
 * LIABLE FOR ANY DIRECT, INDIRECT, INCIDENTAL, SPECIAL, EXEMPLARY, OR
 * CONSEQUENTIAL DAMAGES (INCLUDING, BUT NOT LIMITED TO, PROCUREMENT OF
 * SUBSTITUTE GOODS OR SERVICES; LOSS OF USE, DATA, OR PROFITS; OR BUSINESS
 * INTERRUPTION) HOWEVER CAUSED AND ON ANY THEORY OF LIABILITY, WHETHER IN
 * CONTRACT, STRICT LIABILITY, OR TORT (INCLUDING NEGLIGENCE OR OTHERWISE)
 * ARISING IN ANY WAY OUT OF THE USE OF THIS SOFTWARE, EVEN IF ADVISED OF THE
 * POSSIBILITY OF SUCH DAMAGE.
 */
package org.opalj
package ai

import org.opalj.br.{ClassFile, Method}
import org.opalj.br.analyses.{Project, SomeProject}
import org.opalj.ai.domain.l0.BaseDomain
import org.opalj.ai.util.XHTML
import org.opalj.ai.common.XHTML.dump
import org.opalj.io.writeAndOpen
import org.opalj.ai.domain.RecordCFG
import org.opalj.ai.domain.RecordDefUse
import org.opalj.graphs.toDot
import scala.util.control.ControlThrowable

/**
 * A small basic framework that facilitates the abstract interpretation of a
 * specific method using a configurable domain.
 *
 * @author Michael Eichberg
 */
object InterpretMethod {

    private object AI extends AI[Domain] {

        override def isInterrupted = Thread.interrupted()

        override val tracer =
            //    Some(new ConsoleTracer {})
            //Some(new ConsoleEvaluationTracer {})
            Some(new MultiTracer(
                new ConsoleTracer { override val printOIDs = true }, new XHTMLTracer {}
            ))
    }

    /**
     * Traces the interpretation of a single method and prints out the results.
     *
     * @param args The first element must be the name of a class file, a jar file
     * 		or a directory containing the former. The second element must
     * 		denote the name of a class and the third must denote the name of a method
     * 		of the respective class. If the method is overloaded the first method
     * 		is returned.
     */
    def main(args: Array[String]): Unit = {
        import Console.{RED, RESET}
        import language.existentials

        def printUsage(issue: Option[String]): Unit = {
            issue.foreach(issue ⇒ println(s"Failure: $issue."))
            println("You have to specify the following parameters.")
            println("\t1: a jar/class file or a directory containing jar/class files.")
            println("\t2: the name of a class.")
            println("\t3: the simple name or signature of a method of the specified class.")
            println("\t4[Optional]: -domain=CLASS the name of the class of the configurable domain to use.")
            println("\t5[Optional]: -trace={true,false} default:true")
        }

        if (args.size < 3 || args.size > 5) {
            printUsage(Some("wrong number of parameters"))
            return ;
        }
        var remainingArgs = args.toList
        val fileName = remainingArgs.head; remainingArgs = remainingArgs.tail
        val className = remainingArgs.head; remainingArgs = remainingArgs.tail
        val methodName = remainingArgs.head; remainingArgs = remainingArgs.tail
        val domainClass = {
            if (remainingArgs.nonEmpty && remainingArgs.head.startsWith("-domain=")) {
                val clazz = Class.forName(remainingArgs.head.substring(8)).asInstanceOf[Class[_ <: Domain]]
                remainingArgs = remainingArgs.tail
                clazz
            } else // default domain
                classOf[BaseDomain[java.net.URL]]
        }
        val doTrace = {
            if (remainingArgs.nonEmpty && remainingArgs.head.startsWith("-trace=")) {
                val result = (remainingArgs.head == "-trace=true" || remainingArgs.head == "-trace=1")
                remainingArgs = remainingArgs.tail
                result
            } else // default domain
                true
        }
        if (remainingArgs.nonEmpty) {
            printUsage(Some(remainingArgs.mkString("unexpected arguments: ", ", ", "")))
            return ;
        }

        def createDomain[Source: reflect.ClassTag](
            project:   SomeProject,
            classFile: ClassFile,
            method:    Method
        ): Domain = {

            scala.util.control.Exception.ignoring(classOf[NoSuchMethodException]) {
                val constructor = domainClass.getConstructor(classOf[Object])
                return constructor.newInstance(classFile)
            }

            val constructor =
                domainClass.getConstructor(
                    classOf[Project[java.net.URL]],
                    classOf[ClassFile],
                    classOf[Method]
                )

            constructor.newInstance(project, classFile, method)
        }

        val file = new java.io.File(fileName)
        if (!file.exists()) {
            println(RED+"[error] The file does not exist: "+fileName+"."+RESET)
            return ;
        }

        val project =
            try {
                Project(file)
            } catch {
                case e: Exception ⇒
                    println(RED+"[error] Cannot process file: "+e.getMessage+"."+RESET)
                    return ;
            }

        val classFile = {
            val fqn =
                if (className.contains('.'))
                    className.replace('.', '/')
                else
                    className
            project.allClassFiles.find(_.fqn == fqn).getOrElse {
                println(RED+"[error] Cannot find the class: "+className+"."+RESET)
                return ;
            }
        }

        val method =
            (
                if (methodName.contains("("))
                    classFile.methods.find(m ⇒ m.descriptor.toJava(m.name).contains(methodName))
                else
                    classFile.methods.find(_.name == methodName)
            ) match {
                    case Some(method) ⇒
                        if (method.body.isDefined)
                            method
                        else {
                            println(RED+
                                "[error] The method: "+methodName+" does not have a body"+RESET)
                            return ;
                        }
                    case None ⇒
                        println(RED+
                            "[error] Cannot find the method: "+methodName+"."+RESET +
                            classFile.methods.map(m ⇒ m.descriptor.toJava(m.name)).toSet.
                            toSeq.sorted.mkString(" Candidates: ", ", ", "."))
                        return ;
                }

        try {
            val result =
                if (doTrace)
                    AI(classFile, method, createDomain(project, classFile, method))
                else {
                    val body = method.body.get
                    println("Starting abstract interpretation of: ")
                    println("\t"+classFile.thisType.toJava+"{")
                    println("\t\t"+method.toJava+
                        "[instructions="+body.instructions.size+
                        "; #max_stack="+body.maxStack+
                        "; #locals="+body.maxLocals+"]")
                    println("\t}")
                    val result = BaseAI(classFile, method, createDomain(project, classFile, method))
                    println("Finished abstract interpretation.")
                    result
                }
            if (result.domain.isInstanceOf[RecordCFG]) {
                val graph = result.domain.asInstanceOf[RecordCFG]
                val dotGraph = toDot(Set(graph.cfgAsGraph()), ranksep = "0.3").toString
                writeAndOpen(dotGraph, "RuntimeCFG", ".dot")
            }
            if (result.domain.isInstanceOf[RecordDefUse]) {
                val duInfo = result.domain.asInstanceOf[RecordDefUse]
                writeAndOpen(duInfo.dumpDefUseInfo(), "DefUseInfo", ".html")

                val dotGraph = toDot(duInfo.createDefUseGraph(method.body.get)).toString()
                writeAndOpen(dotGraph, "DefUseGraph", ".dot")
            }
            writeAndOpen(
                dump(
<<<<<<< HEAD
                    Some(classFile),
                    Some(method),
                    method.body.get,
                    Some(
                        "Created: "+(new java.util.Date).toString+"<br>"+
                            "Domain: "+domainClass.getName+"<br>"+
                            XHTML.evaluatedInstructionsToXHTML(result.evaluated)
                    ),
                    result.domain
                )(
                        result.operandsArray,
                        result.localsArray
                    ),
=======
                Some(classFile),
                Some(method),
                method.body.get,
                Some(
                    "Created: "+(new java.util.Date).toString+"<br>"+
                        "Domain: "+domainClass.getName+"<br>"+
                        XHTML.evaluatedInstructionsToXHTML(result.evaluated)
                ),
                result.domain
            )(
                    result.operandsArray,
                    result.localsArray
                ),
>>>>>>> f2a58f20
                "AIResult",
                ".html"
            )
        } catch {
            case ife: InterpretationFailedException ⇒

                def causeToString(ife: InterpretationFailedException, nested: Boolean): String = {
                    val context =
                        if (nested)
                            ife.localsArray(0).toSeq.filter(_ != null).map(_.toString).mkString("Parameters:<i>", ", ", "</i><br>")
                        else
                            ""

                    val d =
                        "<p><b>"+ife.domain.getClass.getName+"("+ife.domain.toString+")"+"</b></p>"+
                            context+
                            "Current instruction: "+ife.pc+"<br>"+
                            XHTML.evaluatedInstructionsToXHTML(ife.evaluated) +
                            ife.worklist.mkString("Remaining worklist:\n<br>", ", ", "<br>")

                    ife.cause match {
                        case ct: ControlThrowable ⇒ throw ct
                        case ife: InterpretationFailedException ⇒
                            d + ife.cause.getStackTrace.mkString("\n<ul><li>", "</li>\n<li>", "</li></ul>\n")+
                                "<div style='margin-left:5em'>"+causeToString(ife, true)+"</div>"
                        case e: Throwable ⇒
                            d+"<br>"+"Underlying cause: "+e.getMessage() +
                                e.getStackTrace.mkString("\n<ul><li>", "</li>\n<li>", "</li></ul>\n")
                        case _ ⇒
                            d
                    }
                }

                val resultHeader =
                    Some(causeToString(ife, false))
                val evaluationDump =
                    dump(
                        Some(classFile), Some(method), method.body.get,
                        resultHeader, ife.domain
                    )(
                            ife.operandsArray, ife.localsArray
                        )
                writeAndOpen(evaluationDump, "StateOfCrashedAbstractInterpretation", ".html")
                throw ife
        }
    }
}<|MERGE_RESOLUTION|>--- conflicted
+++ resolved
@@ -214,21 +214,6 @@
             }
             writeAndOpen(
                 dump(
-<<<<<<< HEAD
-                    Some(classFile),
-                    Some(method),
-                    method.body.get,
-                    Some(
-                        "Created: "+(new java.util.Date).toString+"<br>"+
-                            "Domain: "+domainClass.getName+"<br>"+
-                            XHTML.evaluatedInstructionsToXHTML(result.evaluated)
-                    ),
-                    result.domain
-                )(
-                        result.operandsArray,
-                        result.localsArray
-                    ),
-=======
                 Some(classFile),
                 Some(method),
                 method.body.get,
@@ -242,7 +227,6 @@
                     result.operandsArray,
                     result.localsArray
                 ),
->>>>>>> f2a58f20
                 "AIResult",
                 ".html"
             )
