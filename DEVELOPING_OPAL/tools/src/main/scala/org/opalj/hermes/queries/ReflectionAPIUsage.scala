--- conflicted
+++ resolved
@@ -133,7 +133,7 @@
 
         // reflective method invocation
         InstanceAPIMethod(
-<<<<<<< HEAD
+
             Method,
             "invoke",
             MethodDescriptor(s"(Ljava/lang/Object;[Ljava/lang/Object;)Ljava/lang/Object;")
@@ -148,9 +148,6 @@
 
         APIFeatureGroup(
             Chain(), ""
-=======
-            Method, "invoke", s"(Ljava/lang/Object;[Ljava/lang/Object;)Ljava/lang/Object;"
->>>>>>> 36b76581
         )
 
     )
