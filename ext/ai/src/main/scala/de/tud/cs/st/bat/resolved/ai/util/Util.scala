--- conflicted
+++ resolved
@@ -256,14 +256,7 @@
         </tr >
     }
 
-<<<<<<< HEAD
-    private def dumpStack(operands: List[_ <: AnyRef]) =
-=======
-    type SomeOperands = List[_ <: AnyRef]
-    type SomeLocals = Array[_ <: AnyRef]
-
     def dumpStack(operands: List[_ <: AnyRef]) =
->>>>>>> 69538aff
         if (operands eq null)
             <em>Operands are not available.</em>
         else {
@@ -272,11 +265,7 @@
             </ul>
         }
 
-<<<<<<< HEAD
-    private def dumpLocals(locals: Array[_ <: AnyRef]) =
-=======
-    def dumpLocals(locals: SomeLocals) =
->>>>>>> 69538aff
+    def dumpLocals(locals: Array[_ <: AnyRef]) =
         if (locals eq null)
             <em>Local variables assignment is not available.</em>
         else {
