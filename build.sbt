import com.typesafe.sbt.SbtScalariform
import com.typesafe.sbt.SbtScalariform.ScalariformKeys
import scalariform.formatter.preferences._

import sbtassembly.AssemblyPlugin.autoImport._

import sbtunidoc.ScalaUnidocPlugin

name := "OPAL Library"

// SNAPSHOT
version in ThisBuild := "3.0.0-SNAPSHOT"
// RELEASED version in ThisBuild := "2.0.1" // October 10th, 2018
// RELEASED version in ThisBuild := "2.0.0" // October 2nd, 2018
// RELEASED version in ThisBuild := "1.0.0" // October 25th, 2017
// RELEASED version in ThisBuild := "0.8.15" // September 7th, 2017
// RELEASED version in ThisBuild := "0.8.14" // June 23rd, 2017
// RELEASED version in ThisBuild := "0.8.13" // MAY 19th, 2017
// RELEASED version in ThisBuild := "0.8.12" // April 28th, 2017
// RELEASED version in ThisBuild := "0.8.11" // April 14th, 2017
// RELEASED version in ThisBuild := "0.8.10"
// RELEASED version in ThisBuild := "0.8.9"

organization in ThisBuild := "de.opal-project"
homepage in ThisBuild := Some(url("http://www.opal-project.de"))
licenses in ThisBuild := Seq("BSD-2-Clause" -> url("http://opensource.org/licenses/BSD-2-Clause"))

scalaVersion in ThisBuild := "2.12.8"

ScalacConfiguration.globalScalacOptions

resolvers in ThisBuild += Resolver.jcenterRepo
resolvers in ThisBuild += "Typesafe Repo" at "http://repo.typesafe.com/typesafe/releases/"

// OPAL already parallelizes most tests/analyses internally!
parallelExecution in ThisBuild := false
parallelExecution in Global := false

logBuffered in ThisBuild := false

javacOptions in ThisBuild ++= Seq("-encoding", "utf8", "-source", "1.8")

testOptions in ThisBuild := {
  baseDirectory.map(bd =>
    Seq(Tests.Argument("-u", bd.getAbsolutePath + "/shippable/testresults"))
  ).value
}

testOptions in ThisBuild += Tests.Argument(TestFrameworks.ScalaCheck, "-verbosity", "2")

testOptions in ThisBuild += Tests.Argument("-o")

// Required to get relative links in the generated source code documentation.
scalacOptions in(ScalaUnidoc, unidoc) := {
    baseDirectory.map(bd => Seq("-sourcepath", bd.getAbsolutePath)).value
}

scalacOptions in(ScalaUnidoc, unidoc) ++=
  Opts.doc.sourceUrl(
    "https://bitbucket.org/delors/opal/src/HEAD€{FILE_PATH}.scala?" +
      (if (isSnapshot.value) "at=develop" else "at=master")
  )
scalacOptions in (ScalaUnidoc, unidoc) ++= Opts.doc.version(version.value)
scalacOptions in (ScalaUnidoc, unidoc) ++= Opts.doc.title("The OPAL Framework")

javaOptions in ThisBuild ++= Seq(
<<<<<<< HEAD
    "-Xmx7G", "-Xms1024m", "-XX:ThreadStackSize=2048", 
    "-Xnoclassgc", "-XX:NewRatio=1", "-XX:SurvivorRatio=8", "-XX:+UseParallelGC")
=======
    "-Xmx24G", "-Xms4096m", "-XX:ThreadStackSize=2048", "-Xnoclassgc",
    "-XX:NewRatio=1", "-XX:SurvivorRatio=8", "-XX:+UseParallelGC", "-XX:+AggressiveOpts")
>>>>>>> c94d6f88

addCommandAlias(
  "compileAll", 
  "; copyResources ; scalastyle ; "+
    "test:compile ; test:scalastyle ; "+
    "it:scalariformFormat ; it:scalastyle ; it:compile "
)

addCommandAlias("buildAll", "; compileAll ; unidoc ;  publishLocal ")

addCommandAlias("cleanAll", "; clean ; cleanCache ; cleanLocal ; test:clean ; it:clean ; cleanFiles")

addCommandAlias("cleanBuild", "; project OPAL ; cleanAll ; buildAll ")

lazy val IntegrationTest = config("it") extend Test

// Default settings without scoverage
lazy val buildSettings =
  Defaults.coreDefaultSettings ++ 
    scalariformSettings ++
    PublishingOverwrite.onSnapshotOverwriteSettings ++
    Seq(libraryDependencies ++= Dependencies.testlibs) ++
    Seq(Defaults.itSettings: _*) ++
    Seq(unmanagedSourceDirectories := (scalaSource in Compile).value :: Nil) ++
    Seq(unmanagedSourceDirectories in Test := (javaSource in Test).value :: (scalaSource in Test).value :: Nil) ++
    Seq(unmanagedSourceDirectories in IntegrationTest := (javaSource in Test).value :: (scalaSource in IntegrationTest).value :: Nil) ++
    Seq(scalacOptions in(Compile, console) := Seq("-deprecation")) ++
    // We don't want the build to be aborted by inter-project links that are reported by
    // scaladoc as errors using the standard compiler setting. (This case is only true, when
    // we publish the projects.)
    Seq(scalacOptions in(Compile, doc):= Opts.doc.version(version.value))

lazy val scalariformSettings = scalariformItSettings ++
  Seq(ScalariformKeys.preferences := baseDirectory(getScalariformPreferences).value)

def getScalariformPreferences(dir: File) = {
  val formatterPreferencesFile = "Scalariform Formatter Preferences.properties"
  PreferencesImporterExporter.loadPreferences(file(formatterPreferencesFile).getPath)
}

/*******************************************************************************
 *
 * THE ROOT PROJECT
 *
 ******************************************************************************/

lazy val opal = `OPAL`
lazy val `OPAL` = (project in file("."))
  //  .configure(_.copy(id = "OPAL"))
  .settings((Defaults.coreDefaultSettings ++ Seq(publishArtifact := false)): _*)
  .enablePlugins(ScalaUnidocPlugin)
  .aggregate(
    common,
    si,
    bi,
    br,
    da,
    bc,
    ba,
    ai,
    // DISABLE BUGPICKER      bp,
    de,
    av,
    DeveloperTools,
    Validate,
    demos,
    incubation)


/*******************************************************************************
 *
 * THE CORE PROJECTS WHICH CONSTITUTE OPAL
 *
 ******************************************************************************/

lazy val common = `Common`
lazy val `Common` = (project in file("OPAL/common"))
  .settings(buildSettings: _*)
  .settings(
    name := "Common",
    scalacOptions in(Compile, doc) := Opts.doc.title("OPAL-Common"),
    libraryDependencies ++= Dependencies.common(scalaVersion.value))
  .configs(IntegrationTest)

lazy val si = `StaticAnalysisInfrastructure`
lazy val `StaticAnalysisInfrastructure` = (project in file("OPAL/si"))
  .settings(buildSettings: _*)
  .settings(
    name := "Static Analysis Infrastructure",
    scalacOptions in(Compile, doc) ++= Opts.doc.title("OPAL - Static Analysis Infrastructure"),
    libraryDependencies ++= Dependencies.si)
  .configs(IntegrationTest)
  .dependsOn(common % "it->test;test->test;compile->compile")

lazy val bi = `BytecodeInfrastructure`
lazy val `BytecodeInfrastructure` = (project in file("OPAL/bi"))
  .settings(buildSettings: _*)
  .settings(
    name := "Bytecode Infrastructure",
    libraryDependencies ++= Dependencies.bi,
    scalacOptions in(Compile, doc) := Opts.doc.title("OPAL - Bytecode Infrastructure"),
    /*
      The following settings relate to the java-fixture-compiler plugin, which
      compiles the java fixture projects in the BytecodeInfrastructure project for testing.
      For information about the java fixtures, see: OPAL/bi/src/test/fixtures-java/Readme.md

      The default settings for the fixture compilations are used.
      For details on the plugin and how to change its settings, see:
      DEVELOPING_OPAL/plugins/sbt-java-fixture-compiler/Readme.md
    */
    inConfig(Test)(
      JavaFixtureCompiler.baseJavaFixtureSettings ++
        Seq(
          unmanagedResourceDirectories ++= Seq(
            (javaFixtureProjectsDir in javaFixtureDiscovery).value,
            (javaFixtureSupportDir in javaFixtureDiscovery).value
          ),
          resourceGenerators += Def.task {
            (javaFixturePackage in Test).value.flatMap(_.generatedFiles)
          }
        )
    ))
  .dependsOn(common % "it->test;test->test;compile->compile")
  .configs(IntegrationTest)
  .enablePlugins(JavaFixtureCompiler)

lazy val br = `BytecodeRepresentation`
lazy val `BytecodeRepresentation` = (project in file("OPAL/br"))
  .settings(buildSettings: _*)
  .settings(
    name := "Bytecode Representation",
    scalacOptions in(Compile, doc) ++= Opts.doc.title("OPAL - Bytecode Representation"),
    libraryDependencies ++= Dependencies.br)
  .dependsOn(si % "it->it;it->test;test->test;compile->compile")
  .dependsOn(bi % "it->it;it->test;test->test;compile->compile")
  .configs(IntegrationTest)

lazy val da = `BytecodeDisassembler`
lazy val `BytecodeDisassembler` = (project in file("OPAL/da"))
  .settings(buildSettings: _*)
  .settings(
    name := "Bytecode Disassembler",
    scalacOptions in(Compile, doc) ++= Opts.doc.title("OPAL - Bytecode Disassembler"),
    //[currently we can only use an unversioned version] assemblyJarName
    //in assembly := "OPALBytecodeDisassembler.jar-" + version.value
    assemblyJarName in assembly := "OPALDisassembler.jar",
    mainClass in assembly := Some("org.opalj.da.Disassembler"))
  .dependsOn(bi % "it->it;it->test;test->test;compile->compile")
  .configs(IntegrationTest)

lazy val bc = `BytecodeCreator`
lazy val `BytecodeCreator` = (project in file("OPAL/bc"))
  .settings(buildSettings: _*)
  .settings(
    name := "Bytecode Creator",
    scalacOptions in(Compile, doc) ++= Opts.doc.title("OPAL - Bytecode Creator"))
  .dependsOn(da % "it->it;it->test;test->test;compile->compile")
  .configs(IntegrationTest)

lazy val ai = `AbstractInterpretationFramework`
lazy val `AbstractInterpretationFramework` = (project in file("OPAL/ai"))
  .settings(buildSettings: _*)
  .settings(
    name := "Abstract Interpretation Framework",
    scalacOptions in(Compile, doc) := (Opts.doc.title("OPAL - Abstract Interpretation Framework") ++ Seq("-groups", "-implicits")),
    assemblyJarName in assembly := "OPALTACDisassembler.jar",
    mainClass in assembly := Some("org.opalj.tac.TAC"),
    fork in run := true)
  .dependsOn(br % "it->it;it->test;test->test;compile->compile")
  .configs(IntegrationTest)

lazy val ba = `BytecodeAssembler`
lazy val `BytecodeAssembler` = (project in file("OPAL/ba"))
  .settings(buildSettings: _*)
  .settings(
    name := "Bytecode Assembler",
    scalacOptions in(Compile, doc) ++= Opts.doc.title("OPAL - Bytecode Assembler"))
  .dependsOn(
    bc % "it->it;it->test;test->test;compile->compile",
    ai % "it->it;it->test;test->test;compile->compile")
  .configs(IntegrationTest)

// The project "DependenciesExtractionLibrary" depends on
// the abstract interpretation framework to be able to
// resolve calls using MethodHandle/MethodType/"invokedynamic"/...
lazy val de = `DependenciesExtractionLibrary`
lazy val `DependenciesExtractionLibrary` = (project in file("OPAL/de"))
  .settings(buildSettings: _*)
  .settings(
    name := "Dependencies Extraction Library",
    scalacOptions in(Compile, doc) ++= Opts.doc.title("OPAL - Dependencies Extraction Library")
  )
  .dependsOn(ai % "it->it;it->test;test->test;compile->compile")
  .configs(IntegrationTest)

/* TEMPORARILY DISABLED THE BUGPICKER UNTIL WE HAVE A CG ANALYSIS AGAIN!
lazy val bp = `BugPicker`
lazy val `BugPicker` = (project in file("TOOLS/bp"))
  .settings(buildSettings: _*)
  .settings(
    name := "BugPicker - Core",
    scalacOptions in(Compile, doc) ++= Opts.doc.title("BugPicker - Core"),
    fork := true
  )
  .dependsOn(ai % "it->it;it->test;test->test;compile->compile")
  .configs(IntegrationTest)
*/

lazy val av = `ArchitectureValidation`
lazy val `ArchitectureValidation` = (project in file("OPAL/av"))
  .settings(buildSettings: _*)
  .settings(
    name := "Architecture Validation",
    scalacOptions in(Compile, doc) ++= Opts.doc.title("OPAL - Architecture Validation")
  )
  .dependsOn(de % "it->it;it->test;test->test;compile->compile")
  .configs(IntegrationTest)

lazy val DeveloperTools = `OPAL-DeveloperTools`
lazy val `OPAL-DeveloperTools` = (project in file("DEVELOPING_OPAL/tools"))
  .settings(buildSettings: _*)
  .settings(
    name := "OPAL-Developer Tools",
    scalacOptions in(Compile, doc) ++= Opts.doc.title("OPAL - Developer Tools"),
    scalacOptions in(Compile, console) := Seq("-deprecation"),
    //library dependencies
    libraryDependencies ++= Dependencies.developerTools,
    assemblyJarName in assembly := "OPALInvokedynamicRectifier.jar",
    mainClass in assembly := Some("org.opalj.support.tools.ProjectSerializer"),
    // Required by Java/ScalaFX
    fork := true
  )
  .dependsOn(
    av % "test->test;compile->compile",
    // DISABLED BUGPICKER      bp % "test->test;compile->compile",
    ba % "test->test;compile->compile;it->it")
  .configs(IntegrationTest)

// This project validates OPAL's implemented architecture and
// contains overall integration tests; hence
// it is not a "project" in the classical sense!
lazy val Validate = `OPAL-Validate`
lazy val `OPAL-Validate` = (project in file("DEVELOPING_OPAL/validate"))
  .settings(buildSettings: _*)
  .settings(
    publishArtifact := false,
    name := "OPAL-Validate",
    scalacOptions in(Compile, doc) ++= Opts.doc.title("OPAL - Validate"),
    compileOrder in Test := CompileOrder.Mixed
  )
  .dependsOn(DeveloperTools % "compile->compile;test->test;it->it;it->test")
  .configs(IntegrationTest)

lazy val demos = `Demos`
lazy val `Demos` = (project in file("DEVELOPING_OPAL/demos"))
  .settings(buildSettings: _*)
  .settings(
    name := "Demos",
    scalacOptions in(Compile, doc) ++= Opts.doc.title("OPAL - Demos"),
    unmanagedSourceDirectories in Compile := (javaSource in Compile).value :: (scalaSource in Compile).value :: Nil,
    fork in run := true)
  .dependsOn(av, ba)
  .configs(IntegrationTest)

/** ***************************************************************************
  *
  * PROJECTS BELONGING TO THE OPAL ECOSYSTEM
  *
  */
lazy val incubation = `Incubation`
lazy val `Incubation` = (project in file("OPAL/incubation"))
  .settings(buildSettings: _*)
  .settings(
    name := "Incubation",
    // INCUBATION CODE IS NEVER EVEN CONSIDERED TO BE ALPHA QUALITY
    version := "ALWAYS-SNAPSHOT",
    scalacOptions in(Compile, doc) ++= Opts.doc.title("Incubation"),
    fork in run := true,
    publishArtifact := false)
  .dependsOn(
    av % "it->it;it->test;test->test;compile->compile",
    ba % "it->it;it->test;test->test;compile->compile")
  .configs(IntegrationTest)

/** ***************************************************************************
 *
 * TASKS, etc
 *
 */

// To run the task: OPAL/publish::generateSite or compile:generateSite
val generateSite = taskKey[File]("creates the OPAL website") in Compile
generateSite := {
    lazy val disassemblerJar = (assembly in da).value
    lazy val projectSerializerJar = (assembly in DeveloperTools).value
    val runUnidoc = (unidoc in Compile).value
    SiteGeneration.generateSite(
        sourceDirectory.value,
        resourceManaged.value,
        streams.value,
        disassemblerJar,
        projectSerializerJar
    )
}

compile := {
    val r = (compile in Compile).value
    (generateSite in Compile).value
    r
}

//
//
// SETTINGS REQUIRED TO PUBLISH OPAL ON MAVEN CENTRAL
//
//

publishMavenStyle in ThisBuild := true
publishArtifact in Test := false
publishTo in ThisBuild := MavenPublishing.publishTo(isSnapshot.value)
pomExtra in ThisBuild := MavenPublishing.pomNodeSeq()<|MERGE_RESOLUTION|>--- conflicted
+++ resolved
@@ -64,13 +64,8 @@
 scalacOptions in (ScalaUnidoc, unidoc) ++= Opts.doc.title("The OPAL Framework")
 
 javaOptions in ThisBuild ++= Seq(
-<<<<<<< HEAD
-    "-Xmx7G", "-Xms1024m", "-XX:ThreadStackSize=2048", 
-    "-Xnoclassgc", "-XX:NewRatio=1", "-XX:SurvivorRatio=8", "-XX:+UseParallelGC")
-=======
     "-Xmx24G", "-Xms4096m", "-XX:ThreadStackSize=2048", "-Xnoclassgc",
     "-XX:NewRatio=1", "-XX:SurvivorRatio=8", "-XX:+UseParallelGC", "-XX:+AggressiveOpts")
->>>>>>> c94d6f88
 
 addCommandAlias(
   "compileAll", 
