--- conflicted
+++ resolved
@@ -1,25 +1,12 @@
-<<<<<<< HEAD
-import sbtunidoc.Plugin.UnidocKeys.unidoc
-
-LaikaPlugin.defaults
-
-=======
->>>>>>> 571370b7
 name := "OPAL Library"
 
 // SNAPSHOT
 version 		in ThisBuild := "0.9.0-SNAPSHOT"
-<<<<<<< HEAD
-// NEXT version 		in ThisBuild := "0.8.11"
-// RELEASED version 		in ThisBuild := "0.8.10"
-// RELEASED version 		in ThisBuild := "0.8.9"
-=======
 // NEXT version 		in ThisBuild := "0.8.12"
 // RELEASED version 		in ThisBuild := "0.8.11" - April 14th, 2017
 // RELEASED version 		in ThisBuild := "0.8.10"
 // RELEASED version 		in ThisBuild := "0.8.9"
 
->>>>>>> 571370b7
 organization 	in ThisBuild := "de.opal-project"
 homepage 		in ThisBuild := Some(url("http://www.opal-project.de"))
 licenses 		in ThisBuild := Seq("BSD-2-Clause" -> url("http://opensource.org/licenses/BSD-2-Clause"))
