--- conflicted
+++ resolved
@@ -171,12 +171,8 @@
 			// standard compiler settings!
 			scalacOptions in (Compile, doc) := Opts.doc.title("OPAL - Bytecode Representation"),
 			scalacOptions in (Compile, console) := Seq("-deprecation"),
-<<<<<<< HEAD
       //library dependencies
 			libraryDependencies += "org.scala-lang.modules" %% "scala-parser-combinators" % "1.0.5"
-=======
-			libraryDependencies += "org.scala-lang.modules" %% "scala-parser-combinators" % "1.0.6"
->>>>>>> 8005b778
 		)
 ).dependsOn(bi % "it->it;it->test;test->test;compile->compile")
  .configs(IntegrationTest)
