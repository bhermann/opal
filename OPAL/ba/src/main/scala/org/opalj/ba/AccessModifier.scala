--- conflicted
+++ resolved
@@ -53,11 +53,7 @@
     /**
      * Creates a new [[ClassFileBuilder]] with the given name and previously defined
      * AccessModifiers. The minorVersion is initialized as
-<<<<<<< HEAD
-     * [[ClassFileBuilder.DefaultMajorVersion]] and the majorVersion as
-=======
      * [[ClassFileBuilder.DefaultMinorVersion]] and the majorVersion as
->>>>>>> 02c3d6fd
      * [[ClassFileBuilder.DefaultMajorVersion]].
      *
      * @param fqn The fully qualified class name in JVM notation, e.g. "MyClass" for a
