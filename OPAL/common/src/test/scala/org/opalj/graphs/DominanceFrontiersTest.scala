--- conflicted
+++ resolved
@@ -77,14 +77,6 @@
         isValidNode:              Int ⇒ Boolean,
         startNodeHasPredecessors: Boolean
     ): DominanceFrontiers = {
-<<<<<<< HEAD
-        val foreachSuccessor = (n: Int) ⇒ g.successors.getOrElse(n, List.empty).foreach _
-        val foreachPredecessor = (n: Int) ⇒ g.predecessors.getOrElse(n, List.empty).foreach _
-        val dominatorTreeFactory =
-            DominatorTreeFactory(
-                startNode, startNodeHasPredecesssors,
-                foreachSuccessor, foreachPredecessor,
-=======
         val foreachSuccessorOf = (n: Int) ⇒ g.successors.getOrElse(n, List.empty).foreach _
         val foreachPredecessorOf = (n: Int) ⇒ g.predecessors.getOrElse(n, List.empty).foreach _
         val isValidNode = (n: Int) ⇒ n >= startNode && n <= maxNode
@@ -92,7 +84,6 @@
             DominatorTree(
                 startNode, startNodeHasPredecessors,
                 foreachSuccessorOf, foreachPredecessorOf,
->>>>>>> 6e673d04
                 maxNode
             )
         try {
