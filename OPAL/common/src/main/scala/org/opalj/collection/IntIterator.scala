--- conflicted
+++ resolved
@@ -216,7 +216,6 @@
         }
         !that.hasNext
     }
-<<<<<<< HEAD
 
     def ++(other: IntIterator): IntIterator = {
         new IntIterator {
@@ -230,8 +229,6 @@
         }
     }
 
-=======
->>>>>>> 9665a2d9
 }
 
 object IntIterator {
@@ -246,8 +243,8 @@
 
     /**
      *
-     * @param from The first value (inclusive).
-     * @param to The last value (inclusive).
+     * @param start The first value (inclusive).
+     * @param end The last value (inclusive).
      * @return
      */
     def inclusive(start: Int, end: Int): IntIterator = new IntIterator {
