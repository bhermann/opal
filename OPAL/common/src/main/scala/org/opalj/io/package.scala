--- conflicted
+++ resolved
@@ -135,16 +135,10 @@
         filenamePrefix: String,
         filenameSuffix: String
     ): Path = {
-<<<<<<< HEAD
-        val path = Files.createTempFile(
-            normalizeFix(filenamePrefix),
-            normalizeFix(filenameSuffix)
-=======
 
         val path = Files.createTempFile(
             sanitizeFileName(filenamePrefix),
             sanitizeFileName(filenameSuffix)
->>>>>>> d796cfa9
         )
         write(data.getBytes("UTF-8"), path)
         path
