--- conflicted
+++ resolved
@@ -14,13 +14,6 @@
     type Unknown_attribute <: Attribute
 
     def Unknown_attribute(
-<<<<<<< HEAD
-        ap: AttributeParent,
-        // The scope in which the attribute is defined
-        as_name_index:        Constant_Pool_Index,
-        as_descriptor_index:  Constant_Pool_Index,
-=======
->>>>>>> de8cda07
         cp:                   Constant_Pool,
         ap:                   AttributeParent,
         ap_name_index:        Constant_Pool_Index,
