--- conflicted
+++ resolved
@@ -24,10 +24,7 @@
         ap_name_index:        Constant_Pool_Index,
         ap_descriptor_index:  Constant_Pool_Index,
         attribute_name_index: Constant_Pool_Index,
-        debug_extension:      Array[Byte],
-        // The scope in which the attribute is defined
-        as_name_index:       Constant_Pool_Index,
-        as_descriptor_index: Constant_Pool_Index
+        debug_extension:      Array[Byte]
     ): SourceDebugExtension_attribute
 
     //
@@ -50,12 +47,6 @@
      * </pre>
      */
     private[this] def parserFactory() = (
-<<<<<<< HEAD
-        ap: AttributeParent,
-        as_name_index: Constant_Pool_Index,
-        as_descriptor_index: Constant_Pool_Index,
-=======
->>>>>>> de8cda07
         cp: Constant_Pool,
         ap: AttributeParent,
         ap_name_index: Constant_Pool_Index,
@@ -68,11 +59,7 @@
         in.readFully(data)
 
         SourceDebugExtension_attribute(
-<<<<<<< HEAD
-            cp, attribute_name_index, data, as_name_index, as_descriptor_index
-=======
             cp, ap_name_index, ap_descriptor_index, attribute_name_index, data
->>>>>>> de8cda07
         )
     }
 
