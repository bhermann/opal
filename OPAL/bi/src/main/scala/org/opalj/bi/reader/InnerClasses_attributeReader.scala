/* BSD 2-Clause License - see OPAL/LICENSE for details. */
package org.opalj
package bi
package reader

import java.io.DataInputStream

import org.opalj.control.fillRefArray
import org.opalj.collection.immutable.RefArray

/**
 * Generic parser for the ''inner classes'' attribute.
 */
trait InnerClasses_attributeReader extends AttributeReader {

    //
    // TYPE DEFINITIONS AND FACTORY METHODS
    //

    type InnerClassesEntry <: AnyRef
    type InnerClasses = RefArray[InnerClassesEntry]

    type InnerClasses_attribute >: Null <: Attribute

    def InnerClasses_attribute(
        cp:                   Constant_Pool,
        ap_name_index:        Constant_Pool_Index,
        ap_descriptor_index:  Constant_Pool_Index,
        attribute_name_index: Constant_Pool_Index,
        inner_classes:        InnerClasses,
        // The scope in which the attribute is defined
        as_name_index:       Constant_Pool_Index,
        as_descriptor_index: Constant_Pool_Index
    ): InnerClasses_attribute

    def InnerClassesEntry(
        cp:                       Constant_Pool,
        inner_class_info_index:   Constant_Pool_Index,
        outer_class_info_index:   Constant_Pool_Index,
        inner_name_index:         Constant_Pool_Index,
        inner_class_access_flags: Int
    ): InnerClassesEntry

    //
    // IMPLEMENTATION
    //

    /**
     * <pre>
     * InnerClasses_attribute {
     * u2 attribute_name_index;
     * u4 attribute_length;
     * u2 number_of_classes; // => Seq[InnerClasses_attribute.Class]
     *  {   u2 inner_class_info_index;
     *      u2 outer_class_info_index;
     *      u2 inner_name_index;
     *      u2 inner_class_access_flags;
     *  } classes[number_of_classes];
     * }
     * </pre>
     */
    private[this] def parserFactory() = (
<<<<<<< HEAD
        ap: AttributeParent,
        as_name_index: Constant_Pool_Index,
        as_descriptor_index: Constant_Pool_Index,
=======
>>>>>>> de8cda07
        cp: Constant_Pool,
        ap: AttributeParent,
        ap_name_index: Constant_Pool_Index,
        ap_descriptor_index: Constant_Pool_Index,
        attribute_name_index: Constant_Pool_Index,
        in: DataInputStream
    ) ⇒ {
        /*val attribute_length =*/ in.readInt()
        val number_of_classes = in.readUnsignedShort
        if (number_of_classes > 0 || reifyEmptyAttributes) {
            InnerClasses_attribute(
                cp,
                ap_name_index,
                ap_descriptor_index,
                attribute_name_index,
                fillRefArray(number_of_classes) {
                    InnerClassesEntry(
                        cp,
                        in.readUnsignedShort, in.readUnsignedShort,
                        in.readUnsignedShort, in.readUnsignedShort
                    )
                },
                as_name_index,
                as_descriptor_index
            )
        } else {
            null
        }
    }

    registerAttributeReader(InnerClassesAttribute.Name → parserFactory())
}<|MERGE_RESOLUTION|>--- conflicted
+++ resolved
@@ -27,10 +27,7 @@
         ap_name_index:        Constant_Pool_Index,
         ap_descriptor_index:  Constant_Pool_Index,
         attribute_name_index: Constant_Pool_Index,
-        inner_classes:        InnerClasses,
-        // The scope in which the attribute is defined
-        as_name_index:       Constant_Pool_Index,
-        as_descriptor_index: Constant_Pool_Index
+        inner_classes:        InnerClasses
     ): InnerClasses_attribute
 
     def InnerClassesEntry(
@@ -60,12 +57,6 @@
      * </pre>
      */
     private[this] def parserFactory() = (
-<<<<<<< HEAD
-        ap: AttributeParent,
-        as_name_index: Constant_Pool_Index,
-        as_descriptor_index: Constant_Pool_Index,
-=======
->>>>>>> de8cda07
         cp: Constant_Pool,
         ap: AttributeParent,
         ap_name_index: Constant_Pool_Index,
@@ -87,9 +78,7 @@
                         in.readUnsignedShort, in.readUnsignedShort,
                         in.readUnsignedShort, in.readUnsignedShort
                     )
-                },
-                as_name_index,
-                as_descriptor_index
+                }
             )
         } else {
             null
