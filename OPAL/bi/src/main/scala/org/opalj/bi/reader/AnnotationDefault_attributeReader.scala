/* BSD 2-Clause License - see OPAL/LICENSE for details. */
package org.opalj
package bi
package reader

import java.io.DataInputStream

/**
 * Generic parser for ''annotation default'' attributes.
 */
trait AnnotationDefault_attributeReader extends AttributeReader {

    //
    // TYPE DEFINITIONS AND FACTORY METHODS
    //

    type ElementValue

    /**
     * Creates a new element value.
     */
    def ElementValue(cp: Constant_Pool, in: DataInputStream): ElementValue

    type AnnotationDefault_attribute <: Attribute

    def AnnotationDefault_attribute(
        cp:                   Constant_Pool,
        ap_name_index:        Constant_Pool_Index,
        ap_descriptor_index:  Constant_Pool_Index,
        attribute_name_index: Constant_Pool_Index,
        element_value:        ElementValue,
        // The scope in which the attribute is defined
        as_name_index:       Constant_Pool_Index,
        as_descriptor_index: Constant_Pool_Index
    ): AnnotationDefault_attribute

    //
    // IMPLEMENTATION
    //

    /**
     * <pre>
     * AnnotationDefault_attribute {
     *  u2 attribute_name_index;
     *  u4 attribute_length;
     *  element_value default_value;
     * }
     * </pre>
     */
    private[this] def parserFactory() = (
<<<<<<< HEAD
        ap: AttributeParent,
        as_name_index: Constant_Pool_Index,
        as_descriptor_index: Constant_Pool_Index, // -1 if no descriptor is available; i.e., the parent is the class file
=======
>>>>>>> de8cda07
        cp: Constant_Pool,
        ap: AttributeParent,
        ap_name_index: Constant_Pool_Index,
        ap_descriptor_index: Constant_Pool_Index,
        attribute_name_index: Constant_Pool_Index,
        in: DataInputStream
    ) ⇒ {
        /* val attributeLength = */ in.readInt()
        AnnotationDefault_attribute(
            cp,
<<<<<<< HEAD
            attribute_name_index,
            ElementValue(cp, in),
            as_name_index,
            as_descriptor_index
=======
            ap_name_index,
            ap_descriptor_index,
            attribute_name_index,
            ElementValue(cp, in)
>>>>>>> de8cda07
        )
    }

    registerAttributeReader(AnnotationDefaultAttribute.Name → parserFactory())
}<|MERGE_RESOLUTION|>--- conflicted
+++ resolved
@@ -28,10 +28,7 @@
         ap_name_index:        Constant_Pool_Index,
         ap_descriptor_index:  Constant_Pool_Index,
         attribute_name_index: Constant_Pool_Index,
-        element_value:        ElementValue,
-        // The scope in which the attribute is defined
-        as_name_index:       Constant_Pool_Index,
-        as_descriptor_index: Constant_Pool_Index
+        element_value:        ElementValue
     ): AnnotationDefault_attribute
 
     //
@@ -48,12 +45,6 @@
      * </pre>
      */
     private[this] def parserFactory() = (
-<<<<<<< HEAD
-        ap: AttributeParent,
-        as_name_index: Constant_Pool_Index,
-        as_descriptor_index: Constant_Pool_Index, // -1 if no descriptor is available; i.e., the parent is the class file
-=======
->>>>>>> de8cda07
         cp: Constant_Pool,
         ap: AttributeParent,
         ap_name_index: Constant_Pool_Index,
@@ -64,17 +55,10 @@
         /* val attributeLength = */ in.readInt()
         AnnotationDefault_attribute(
             cp,
-<<<<<<< HEAD
-            attribute_name_index,
-            ElementValue(cp, in),
-            as_name_index,
-            as_descriptor_index
-=======
             ap_name_index,
             ap_descriptor_index,
             attribute_name_index,
             ElementValue(cp, in)
->>>>>>> de8cda07
         )
     }
 
