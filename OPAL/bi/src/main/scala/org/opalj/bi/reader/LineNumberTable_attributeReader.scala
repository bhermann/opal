/* BSD 2-Clause License - see OPAL/LICENSE for details. */
package org.opalj
package bi
package reader

import java.io.DataInputStream

import org.opalj.collection.immutable.RefArray
import org.opalj.control.fillRefArray

/**
 * Generic parser for the ''LineNumberTable'' attribute.
 */
trait LineNumberTable_attributeReader extends AttributeReader {

    //
    // TYPE DEFINITIONS AND FACTORY METHODS
    //

    type LineNumberTable_attribute >: Null <: Attribute

    type LineNumberTableEntry <: AnyRef
    type LineNumbers = RefArray[LineNumberTableEntry]

    def LineNumberTable_attribute(
        cp:                   Constant_Pool,
        ap_name_index:        Constant_Pool_Index,
        ap_descriptor_index:  Constant_Pool_Index,
        attribute_name_index: Constant_Pool_Index,
        line_number_table:    LineNumbers,
        // The scope in which the attribute is defined
        as_name_index:       Constant_Pool_Index,
        as_descriptor_index: Constant_Pool_Index
    ): LineNumberTable_attribute

    def LineNumberTableEntry(start_pc: Int, line_number: Int): LineNumberTableEntry

    //
    // IMPLEMENTATION
    //

    /**
     * <pre>
     * LineNumberTable_attribute {
     *   u2 attribute_name_index;
     *   u4 attribute_length;
     *   u2 line_number_table_length;
     *   {  u2 start_pc;
     *      u2 line_number;
     *   }  line_number_table[line_number_table_length];
     * }
     * </pre>
     */
    private[this] def parserFactory() = (
<<<<<<< HEAD
        ap: AttributeParent,
        as_name_index: Constant_Pool_Index,
        as_descriptor_index: Constant_Pool_Index,
=======
>>>>>>> de8cda07
        cp: Constant_Pool,
        ap: AttributeParent,
        ap_name_index: Constant_Pool_Index,
        ap_descriptor_index: Constant_Pool_Index,
        attribute_name_index: Constant_Pool_Index,
        in: DataInputStream
    ) ⇒ {
        /*val attribute_length =*/ in.readInt()
        val line_number_table_length = in.readUnsignedShort
        if (line_number_table_length > 0 || reifyEmptyAttributes) {
            LineNumberTable_attribute(
                cp,
                ap_name_index,
                ap_descriptor_index,
                attribute_name_index,
                fillRefArray(line_number_table_length) {
                    LineNumberTableEntry(in.readUnsignedShort, in.readUnsignedShort)
                },
                as_name_index,
                as_descriptor_index
            )
        } else
            null
    }

    registerAttributeReader(LineNumberTableAttribute.Name → parserFactory())
}<|MERGE_RESOLUTION|>--- conflicted
+++ resolved
@@ -27,10 +27,7 @@
         ap_name_index:        Constant_Pool_Index,
         ap_descriptor_index:  Constant_Pool_Index,
         attribute_name_index: Constant_Pool_Index,
-        line_number_table:    LineNumbers,
-        // The scope in which the attribute is defined
-        as_name_index:       Constant_Pool_Index,
-        as_descriptor_index: Constant_Pool_Index
+        line_number_table:    LineNumbers
     ): LineNumberTable_attribute
 
     def LineNumberTableEntry(start_pc: Int, line_number: Int): LineNumberTableEntry
@@ -52,12 +49,6 @@
      * </pre>
      */
     private[this] def parserFactory() = (
-<<<<<<< HEAD
-        ap: AttributeParent,
-        as_name_index: Constant_Pool_Index,
-        as_descriptor_index: Constant_Pool_Index,
-=======
->>>>>>> de8cda07
         cp: Constant_Pool,
         ap: AttributeParent,
         ap_name_index: Constant_Pool_Index,
@@ -75,9 +66,7 @@
                 attribute_name_index,
                 fillRefArray(line_number_table_length) {
                     LineNumberTableEntry(in.readUnsignedShort, in.readUnsignedShort)
-                },
-                as_name_index,
-                as_descriptor_index
+                }
             )
         } else
             null
