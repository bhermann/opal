--- conflicted
+++ resolved
@@ -24,10 +24,7 @@
         ap_name_index:        Constant_Pool_Index,
         ap_descriptor_index:  Constant_Pool_Index,
         attribute_name_index: Constant_Pool_Index,
-        main_class_index:     Constant_Pool_Index, // CONSTANT_Class_info
-        // The scope in which the attribute is defined
-        as_name_index:       Constant_Pool_Index,
-        as_descriptor_index: Constant_Pool_Index
+        main_class_index:     Constant_Pool_Index // CONSTANT_Class_info
     ): ModuleMainClass_attribute
 
     //
@@ -44,12 +41,6 @@
      * </pre>
      */
     private[this] def parserFactory() = (
-<<<<<<< HEAD
-        ap: AttributeParent,
-        as_name_index: Constant_Pool_Index,
-        as_descriptor_index: Constant_Pool_Index,
-=======
->>>>>>> de8cda07
         cp: Constant_Pool,
         ap: AttributeParent,
         ap_name_index: Constant_Pool_Index,
@@ -60,17 +51,10 @@
         /*val attribute_length =*/ in.readInt
         ModuleMainClass_attribute(
             cp,
-<<<<<<< HEAD
-            attribute_name_index,
-            in.readUnsignedShort(),
-            as_name_index,
-            as_descriptor_index
-=======
             ap_name_index,
             ap_descriptor_index,
             attribute_name_index,
             in.readUnsignedShort()
->>>>>>> de8cda07
         )
     }
 
