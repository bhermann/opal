/* BSD 2-Clause License - see OPAL/LICENSE for details. */
package org.opalj
package bi
package reader

import java.io.DataInputStream

import org.opalj.collection.immutable.RefArray
import org.opalj.control.fillRefArray

/**
 * Generic parser for the ''local variable table'' attribute.
 */
trait LocalVariableTable_attributeReader extends AttributeReader {

    //
    // TYPE DEFINITIONS AND FACTORY METHODS
    //

    type LocalVariableTable_attribute >: Null <: Attribute

    type LocalVariableTableEntry <: AnyRef
    type LocalVariables = RefArray[LocalVariableTableEntry]

    def LocalVariableTableEntry(
        cp:               Constant_Pool,
        start_pc:         Int,
        length:           Int,
        name_index:       Constant_Pool_Index,
        descriptor_index: Constant_Pool_Index,
        index:            Int
    ): LocalVariableTableEntry

    def LocalVariableTable_attribute(
        cp:                   Constant_Pool,
        ap_name_index:        Constant_Pool_Index,
        ap_descriptor_index:  Constant_Pool_Index,
        attribute_name_index: Constant_Pool_Index,
        local_variable_table: LocalVariables,
        // The scope in which the attribute is defined
        as_name_index:       Constant_Pool_Index,
        as_descriptor_index: Constant_Pool_Index
    ): LocalVariableTable_attribute

    //
    // IMPLEMENTATION
    //

    /**
     * <pre>
     * LocalVariableTable_attribute {
     *  u2 attribute_name_index;
     *  u4 attribute_length;
     *  u2 local_variable_table_length;
     *  {   u2 start_pc;
     *      u2 length;
     *      u2 name_index;
     *      u2 descriptor_index;
     *      u2 index;
     *  } local_variable_table[local_variable_table_length];
     * }
     * </pre>
     */
    private[this] def parserFactory() = (
<<<<<<< HEAD
        ap: AttributeParent,
        as_name_index: Constant_Pool_Index,
        as_descriptor_index: Constant_Pool_Index,
=======
>>>>>>> de8cda07
        cp: Constant_Pool,
        ap: AttributeParent,
        ap_name_index: Constant_Pool_Index,
        ap_descriptor_index: Constant_Pool_Index,
        attribute_name_index: Constant_Pool_Index,
        in: DataInputStream
    ) ⇒ {
        /*val attribute_length =*/ in.readInt()
        val entriesCount = in.readUnsignedShort()
        if (entriesCount > 0 || reifyEmptyAttributes) {
            LocalVariableTable_attribute(
                cp,
                ap_name_index,
                ap_descriptor_index,
                attribute_name_index,
                {
                    fillRefArray(entriesCount) {
                        LocalVariableTableEntry(
                            cp,
                            in.readUnsignedShort,
                            in.readUnsignedShort,
                            in.readUnsignedShort,
                            in.readUnsignedShort,
                            in.readUnsignedShort
                        )
                    }
                },
                as_name_index,
                as_descriptor_index
            )
        } else {
            null
        }
    }

    registerAttributeReader(LocalVariableTableAttribute.Name → parserFactory())
}<|MERGE_RESOLUTION|>--- conflicted
+++ resolved
@@ -36,10 +36,7 @@
         ap_name_index:        Constant_Pool_Index,
         ap_descriptor_index:  Constant_Pool_Index,
         attribute_name_index: Constant_Pool_Index,
-        local_variable_table: LocalVariables,
-        // The scope in which the attribute is defined
-        as_name_index:       Constant_Pool_Index,
-        as_descriptor_index: Constant_Pool_Index
+        local_variable_table: LocalVariables
     ): LocalVariableTable_attribute
 
     //
@@ -62,12 +59,6 @@
      * </pre>
      */
     private[this] def parserFactory() = (
-<<<<<<< HEAD
-        ap: AttributeParent,
-        as_name_index: Constant_Pool_Index,
-        as_descriptor_index: Constant_Pool_Index,
-=======
->>>>>>> de8cda07
         cp: Constant_Pool,
         ap: AttributeParent,
         ap_name_index: Constant_Pool_Index,
@@ -94,9 +85,7 @@
                             in.readUnsignedShort
                         )
                     }
-                },
-                as_name_index,
-                as_descriptor_index
+                }
             )
         } else {
             null
