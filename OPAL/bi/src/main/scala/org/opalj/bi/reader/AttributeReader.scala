--- conflicted
+++ resolved
@@ -27,11 +27,7 @@
      *  name and the parent of the attribute reads in the attribute and returns it.
      */
     def registerAttributeReader(
-<<<<<<< HEAD
-        reader: (String, (AttributeParent, /* The scope in which the attribute is defined */ Constant_Pool_Index, Constant_Pool_Index, Constant_Pool, /* attribute_name_index */ Constant_Pool_Index, DataInputStream) ⇒ Attribute)
-=======
         reader: (String, (Constant_Pool, AttributeParent, /* the (class|field|method)name index of the attribute parent */ Constant_Pool_Index, /* the (field|method)descriptor index of the parent or -1 in case of a class */ Constant_Pool_Index, /* attribute_name_index */ Constant_Pool_Index, DataInputStream) ⇒ Attribute)
->>>>>>> de8cda07
     ): Unit
 
     /**
