--- conflicted
+++ resolved
@@ -58,13 +58,8 @@
         val methodsCount = new AtomicInteger(0)
         val executionTime = new AtomicLong(0L)
 
-<<<<<<< HEAD
-        val errors = project.parForeachMethodWithBody() { m ⇒
-            val method = m.method
-=======
         val errors = project.parForeachMethodWithBody() { mi ⇒
             val method = mi.method
->>>>>>> e301bbb8
             implicit val code = method.body.get
 
             val cfg = time { CFGFactory(code) } { t ⇒ executionTime.addAndGet(t.timeSpan) }
@@ -97,11 +92,7 @@
                 else
                     allEndPCs += bb.endPC
             }
-<<<<<<< HEAD
-            cfgNodesCheck(code, cfg, classHierarchy)
-=======
             cfgNodesCheck(method.toJava, code, cfg, classHierarchy)
->>>>>>> e301bbb8
 
             // check the wiring
             cfg.allBBs.foreach { bb ⇒
