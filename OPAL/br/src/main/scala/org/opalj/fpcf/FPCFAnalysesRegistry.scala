--- conflicted
+++ resolved
@@ -79,12 +79,7 @@
             )(GlobalLogContext)
         } else {
             OPALLogger.error(
-<<<<<<< HEAD
-                "FPCF registry",
-                s"analysis runner could not be instantiated: $analysisFactory"
-=======
                 "OPAL Setup", s"unknown analysis implementation: $analysisFactory"
->>>>>>> 6e673d04
             )(GlobalLogContext)
         }
     }
@@ -131,15 +126,10 @@
                 register(id, description, factory)
             }
         } catch {
-            case e: Exception ⇒ OPALLogger.error(
-<<<<<<< HEAD
-                "setup",
-                "creating the FPCFRegistry failed; invalid config: org.opalj.fcpf.registry.analyses",
-                e
-=======
-                "OPAL Setup", "initialization of the FPCF Analysis Registry failed", e
->>>>>>> 6e673d04
-            )(GlobalLogContext)
+            case e: Exception ⇒
+                OPALLogger.error(
+                    "OPAL Setup", "initialization of the FPCF Analysis Registry failed", e
+                )(GlobalLogContext)
         }
     }
 
@@ -175,7 +165,8 @@
     //initialize the registry with the known default analyses
     registerFromConfig()
 
-    def main(args: Array[String]): Unit = {
-        println(idToDescription.mkString("FPCF Analysis Registry\n\t", "\n\t", "\n"))
-    }
+    // def main(args: Array[String]): Unit = {
+    // println(idToDescription.mkString("FPCF Analysis Registry\n\t", "\n\t", "\n"))
+    // }
+
 }