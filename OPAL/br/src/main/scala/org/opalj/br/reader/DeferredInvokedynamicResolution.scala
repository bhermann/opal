/* BSD 2-Clause License - see OPAL/LICENSE for details. */
package org.opalj
package br
package reader

import org.opalj.br.instructions.Instruction
import org.opalj.br.instructions.DEFAULT_INVOKEDYNAMIC

/**
 * Mixin this trait to resolve links between [[org.opalj.br.instructions.INVOKEDYNAMIC]]
 * instructions and the [[BootstrapMethodTable]].
 */
trait DeferredInvokedynamicResolution extends ConstantPoolBinding with CodeBinding {

    /**
     * Resolves an [[org.opalj.br.instructions.INCOMPLETE_INVOKEDYNAMIC]] instruction using the
     * [[BootstrapMethodTable]] of the class.
     *
     * Deferred resolution is necessary since the [[BootstrapMethodTable]] – which
     * is an attribute of the class file – is loaded after the methods.
     *
     * @note    This method is called (back) after the class file was completely loaded.
     *          Registration as a callback method happens whenever an `invokedynamic`
     *          instruction is found in a method's byte code.
     *
     * ==Overriding this Method==
     * To perform additional analyses on `invokedynamic` instructions, e.g., to
     * fully resolve the call target, a subclass may override this method to do so.
     * When you override this method, you should call this method
     * (`super.deferredResolveInvokedynamicInstruction`) to ensure that the default resolution
     * is carried out.
     *
     * @param   classFile The [[ClassFile]] with which the deferred action was registered.
     * @param   cp The class file's [[Constant_Pool]].
     * @param   invokeDynamicInfo The [[org.opalj.br.instructions.INVOKEDYNAMIC]] instruction's
     *          constant pool entry.
     * @param   instructions This method's array of [[instructions.Instruction]]s.
     *          (The array returned by the [[#Instructions]] method.)
     * @param   pc The program counter of the `invokedynamic` instruction.
     */
    protected def deferredInvokedynamicResolution(
        classFile:           ClassFile,
        cp:                  Constant_Pool,
<<<<<<< HEAD
        invokeDynamicInfo:   CONSTANT_InvokeDynamic_info,
        instructions:        Array[Instruction],
        as_name_index:       Constant_Pool_Index,
        as_descriptor_index: Constant_Pool_Index,
=======
        ap_name_index:       Constant_Pool_Index,
        ap_descriptor_index: Constant_Pool_Index,
        invokeDynamicInfo:   CONSTANT_InvokeDynamic_info,
        instructions:        Array[Instruction],
>>>>>>> de8cda07
        pc:                  PC
    ): ClassFile = {

        val bootstrapMethods = classFile.attributes collectFirst {
            case BootstrapMethodTable(bms) ⇒ bms
        }
        val invokeDynamic = DEFAULT_INVOKEDYNAMIC(
            bootstrapMethods.get(invokeDynamicInfo.bootstrapMethodAttributeIndex),
            invokeDynamicInfo.methodName(cp),
            invokeDynamicInfo.methodDescriptor(cp)
        )
        instructions(pc) = invokeDynamic
        classFile
    }
}<|MERGE_RESOLUTION|>--- conflicted
+++ resolved
@@ -41,17 +41,10 @@
     protected def deferredInvokedynamicResolution(
         classFile:           ClassFile,
         cp:                  Constant_Pool,
-<<<<<<< HEAD
-        invokeDynamicInfo:   CONSTANT_InvokeDynamic_info,
-        instructions:        Array[Instruction],
-        as_name_index:       Constant_Pool_Index,
-        as_descriptor_index: Constant_Pool_Index,
-=======
         ap_name_index:       Constant_Pool_Index,
         ap_descriptor_index: Constant_Pool_Index,
         invokeDynamicInfo:   CONSTANT_InvokeDynamic_info,
         instructions:        Array[Instruction],
->>>>>>> de8cda07
         pc:                  PC
     ): ClassFile = {
 
