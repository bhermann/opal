--- conflicted
+++ resolved
@@ -68,11 +68,9 @@
 
     final override def expressionResult: Stack.type = Stack
 
-<<<<<<< HEAD
     final override def toString(currentPC: Int): String = toString()
-=======
+
     def arrayType: ArrayType
->>>>>>> 6e673d04
 }
 
 object CreateNewArrayInstruction {
