--- conflicted
+++ resolved
@@ -104,7 +104,7 @@
  * Note that one VirtualDeclaredMethod may represent more than one actual method, because a class
  * may have several package-private methods with the same signature.
  */
-final case class VirtualDeclaredMethod private[br] (
+final case class VirtualDeclaredMethod(
         declaringClassType: ReferenceType,
         name:               String,
         descriptor:         MethodDescriptor
@@ -131,7 +131,7 @@
  * Represents a declared method; i.e., a method which belongs to the (public and private) API of a
  * class along with a reference to the original declaration.
  */
-final case class DefinedMethod private[br] (
+final case class DefinedMethod(
         declaringClassType: ReferenceType,
         definedMethod:      Method
 ) extends DeclaredMethod {
@@ -153,11 +153,7 @@
     }
 }
 
-<<<<<<< HEAD
-final case class MultiplyDefinedMethod private[br] (
-=======
 final case class MultipleDefinedMethods(
->>>>>>> c7116a16
         declaringClassType: ReferenceType,
         definedMethods:     ConstArray[Method]
 ) extends DeclaredMethod {
