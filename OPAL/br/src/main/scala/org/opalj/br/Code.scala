/* BSD 2-Clause License:
 * Copyright (c) 2009 - 2017
 * Software Technology Group
 * Department of Computer Science
 * Technische Universität Darmstadt
 * All rights reserved.
 *
 * Redistribution and use in source and binary forms, with or without
 * modification, are permitted provided that the following conditions are met:
 *
 *  - Redistributions of source code must retain the above copyright notice,
 *    this list of conditions and the following disclaimer.
 *  - Redistributions in binary form must reproduce the above copyright notice,
 *    this list of conditions and the following disclaimer in the documentation
 *    and/or other materials provided with the distribution.
 *
 * THIS SOFTWARE IS PROVIDED BY THE COPYRIGHT HOLDERS AND CONTRIBUTORS "AS IS"
 * AND ANY EXPRESS OR IMPLIED WARRANTIES, INCLUDING, BUT NOT LIMITED TO, THE
 * IMPLIED WARRANTIES OF MERCHANTABILITY AND FITNESS FOR A PARTICULAR PURPOSE
 * ARE DISCLAIMED. IN NO EVENT SHALL THE COPYRIGHT OWNER OR CONTRIBUTORS BE
 * LIABLE FOR ANY DIRECT, INDIRECT, INCIDENTAL, SPECIAL, EXEMPLARY, OR
 * CONSEQUENTIAL DAMAGES (INCLUDING, BUT NOT LIMITED TO, PROCUREMENT OF
 * SUBSTITUTE GOODS OR SERVICES; LOSS OF USE, DATA, OR PROFITS; OR BUSINESS
 * INTERRUPTION) HOWEVER CAUSED AND ON ANY THEORY OF LIABILITY, WHETHER IN
 * CONTRACT, STRICT LIABILITY, OR TORT (INCLUDING NEGLIGENCE OR OTHERWISE)
 * ARISING IN ANY WAY OUT OF THE USE OF THIS SOFTWARE, EVEN IF ADVISED OF THE
 * POSSIBILITY OF SUCH DAMAGE.
 */
package org.opalj
package br

import scala.annotation.tailrec
import scala.annotation.switch
import scala.reflect.ClassTag
import java.util.Arrays.fill

import scala.collection.AbstractIterator
import scala.collection.mutable
import scala.collection.immutable.IntMap
import scala.collection.immutable.Queue
import scala.collection.generic.FilterMonadic
import scala.collection.generic.CanBuildFrom
import org.opalj.util.AnyToAnyThis
import org.opalj.bytecode.BytecodeProcessingFailedException
import org.opalj.collection.IntIterator
import org.opalj.collection.immutable.IntArraySet
import org.opalj.collection.immutable.IntTrieSet
import org.opalj.collection.immutable.IntTrieSet1
import org.opalj.collection.immutable.BitArraySet
import org.opalj.collection.immutable.Chain
import org.opalj.collection.immutable.Naught
import org.opalj.collection.mutable.IntQueue
import org.opalj.collection.mutable.FixedSizeBitSet
import org.opalj.br.instructions._
import org.opalj.br.cfg.CFGFactory
import org.opalj.br.cfg.CFG
import org.opalj.collection.immutable.IntPair
import org.opalj.collection.mutable.IntArrayStack

/**
 * Representation of a method's code attribute, that is, representation of a method's
 * implementation.
 *
 * @param   maxStack The maximum size of the stack during the execution of the method.
 *          This value is determined by the compiler and is not necessarily the minimum.
 *          However, in the vast majority of cases it is the minimum.
 * @param   maxLocals The number of registers/local variables needed to execute the method.
 *          As in case of `maxStack` this number is expected to be the minimum, but this
 *          is not guaranteed.
 * @param   instructions The instructions of this `Code` array/`Code` block. Since the
 *          code array is not completely filled (it contains `null` values) the
 *          preferred way to iterate over all instructions is to use for-comprehensions
 *          and pattern matching or to use one of the predefined methods [[foreach]],
 *          [[collect]], [[collectPair]], [[collectWithIndex]], etc..
 *          The `instructions` array must not be mutated!
 *
 * @author Michael Eichberg
 */
final class Code private (
        val maxStack:          Int,
        val maxLocals:         Int,
        val instructions:      Array[Instruction],
        val exceptionHandlers: ExceptionHandlers,
        val attributes:        Attributes
) extends Attribute
    with CommonAttributes
    with InstructionsContainer
    with CodeSequence[Instruction]
    with FilterMonadic[PCAndInstruction, Nothing] {
    code ⇒

    def copy(
        maxStack:          Int                = this.maxStack,
        maxLocals:         Int                = this.maxLocals,
        instructions:      Array[Instruction] = this.instructions,
        exceptionHandlers: ExceptionHandlers  = this.exceptionHandlers,
        attributes:        Attributes         = this.attributes
    ): Code = {
        new Code(maxStack, maxLocals, instructions, exceptionHandlers, attributes)
    }

    override def similar(other: Attribute, config: SimilarityTestConfiguration): Boolean = {
        other match {
            case that: Code ⇒ this.similar(that, config)
            case _          ⇒ false
        }
    }

    def similar(other: Code, config: SimilarityTestConfiguration): Boolean = {

        if (!(this.maxStack == other.maxStack && this.maxLocals == other.maxLocals)) {
            return false;
        }
        if (this.exceptionHandlers != other.exceptionHandlers) {
            return false;
        }

        if (!(
            this.instructions.length == other.instructions.length && {
                var areEqual = true
                val max = instructions.length
                var i = 0
                while (i < max && areEqual) {
                    val thisI = this.instructions(i)
                    val otherI = other.instructions(i)
                    areEqual = (thisI == null && otherI == null) ||
                        (thisI != null && otherI != null && thisI.similar(otherI))
                    i += 1
                }
                areEqual
            }
        )) {
            return false;
        }

        compareAttributes(other.attributes, config).isEmpty
    }

    import ClassHierarchy.PreInitializedClassHierarchy

    @inline final def codeSize: Int = instructions.length

    /**
     * Represents some filtered code. Primarily, implicitly used when a for-comprehension
     * is used to process the code.
     */
    class FilteredCode( final val p: PCAndInstruction ⇒ Boolean)
        extends FilterMonadic[PCAndInstruction, Nothing] {

        def map[B, That](
            f: PCAndInstruction ⇒ B
        )(
            implicit
            bf: CanBuildFrom[Nothing, B, That]
        ): That = {
            val that = bf()
            code foreach { instructionLocation ⇒
                if (p(instructionLocation)) that += f(instructionLocation)
            }
            that.result
        }

        def flatMap[B, That](
            f: PCAndInstruction ⇒ scala.collection.GenTraversableOnce[B]
        )(
            implicit
            bf: CanBuildFrom[Nothing, B, That]
        ): That = {
            val that = bf()
            code foreach { (instructionLocation: PCAndInstruction) ⇒
                if (p(instructionLocation)) {
                    f(instructionLocation) foreach { v ⇒ that += v }
                }
            }
            that.result
        }

        def foreach[U](f: PCAndInstruction ⇒ U): Unit = {
            code.foreach { (instructionLocation: PCAndInstruction) ⇒
                if (p(instructionLocation)) f(instructionLocation)
            }
        }

        def withFilter(p: PCAndInstruction ⇒ Boolean): FilteredCode = {
            new FilteredCode(
                (instructionLocation: PCAndInstruction) ⇒ {
                    this.p(instructionLocation) && p(instructionLocation)
                }
            )
        }
    }

    def map[B, That](
        f: PCAndInstruction ⇒ B
    )(
        implicit
        bf: CanBuildFrom[Nothing, B, That]
    ): That = {
        val that = bf()
        code.foreach(that += f(_))
        that.result
    }

    def flatMap[B, That](
        f: (PCAndInstruction) ⇒ scala.collection.GenTraversableOnce[B]
    )(
        implicit
        bf: CanBuildFrom[Nothing, B, That]
    ): That = {
        val that = bf()
        code.foreach { instructionLocation ⇒
            f(instructionLocation) foreach { v ⇒ that += v }
        }
        that.result
    }

    def withFilter(p: (PCAndInstruction) ⇒ Boolean): FilteredCode = new FilteredCode(p)

    override def instructionsOption: Some[Array[Instruction]] = Some(instructions)

    /**
     * Returns an iterator to iterate over the program counters (`pcs`) of the instructions
     * of this `Code` block.
     *
     * @see See the method [[foreach]] for an alternative.
     */
    def programCounters: IntIterator = {
        new IntIterator {
            var pc = 0 // there is always at least one instruction

            def next(): Int = {
                val next = pc
                pc = pcOfNextInstruction(pc)
                next
            }

            def hasNext: Boolean = pc < instructions.length
        }
    }

    /**
     * Computes the number of instructions.
     *
     * @note The number of instructions is always smaller or equal to the size of the code array.
     * @note This operation has complexity O(n).
     */
    def instructionsCount: Int = {
        var c = 0
        var pc = 0
        val max = instructions.length
        while (pc < max) {
            c += 1
            pc = pcOfNextInstruction(pc)
        }
        c
    }

    /**
     * Calculates for each instruction to which subroutine the respective instruction
     * belongs to – if any. This information is required to, e.g., identify the subroutine
     * contexts that need to be reset in case of an exception in a subroutine.
     *
     * @note   Calling this method only makes sense for Java bytecode that actually contains
     *         [[org.opalj.br.instructions.JSR]] and [[org.opalj.br.instructions.RET]]
     *         instructions.
     *
     * @return Basically a map that maps the `pc` of each instruction to the id of the
     *         subroutine.
     *         For each instruction (with a specific `pc`) the `pc` of the first instruction
     *         of the subroutine it belongs to is returned. The pc `0` identifies the instruction
     *         as belonging to the core method. The pc `-1` identifies the instruction as
     *         dead by compilation.
     */
    def belongsToSubroutine(): Array[Int] = {
        val subroutineIds = new Array[Int](instructions.length)
        fill(subroutineIds, -1) // <= initially all instructions belong to "no routine"

        val nextSubroutines = new IntQueue(0)

        def propagate(subroutineId: Int, subroutinePC: Int /*PC*/ ): Unit = {

            val nextPCs = new IntQueue(subroutinePC)
            while (nextPCs.nonEmpty) {
                val pc = nextPCs.dequeue
                if (subroutineIds(pc) == -1) {
                    subroutineIds(pc) = subroutineId
                    val instruction = instructions(pc)

                    (instruction.opcode: @switch) match {
                        case ATHROW.opcode                                    ⇒
                        /* Nothing do to; will be handled when we deal with exceptions. */

                        case /* xReturn: */ 176 | 175 | 174 | 172 | 173 | 177 ⇒
                        /* Nothing to do; there are no successor! */

                        case RET.opcode                                       ⇒
                        /*Nothing to do; handled by JSR*/
                        case JSR.opcode | JSR_W.opcode ⇒
                            val UnconditionalBranchInstruction(branchoffset) = instruction
                            nextSubroutines.enqueue(pc + branchoffset)
                            nextPCs.enqueue(pcOfNextInstruction(pc))

                        case GOTO.opcode | GOTO_W.opcode ⇒
                            val UnconditionalBranchInstruction(branchoffset) = instruction
                            nextPCs.enqueue(pc + branchoffset)

                        case /*IFs:*/ 165 | 166 | 198 | 199 |
                            159 | 160 | 161 | 162 | 163 | 164 |
                            153 | 154 | 155 | 156 | 157 | 158 ⇒
                            val SimpleConditionalBranchInstruction(branchoffset) = instruction
                            nextPCs.enqueue(pc + branchoffset)
                            nextPCs.enqueue(pcOfNextInstruction(pc))

                        case TABLESWITCH.opcode | LOOKUPSWITCH.opcode ⇒
                            val SwitchInstruction(defaultOffset, jumpOffsets) = instruction
                            nextPCs.enqueue(pc + defaultOffset)
                            jumpOffsets foreach { jumpOffset ⇒ nextPCs.enqueue(pc + jumpOffset) }

                        case _ ⇒
                            nextPCs.enqueue(pcOfNextInstruction(pc))
                    }
                }
            }
        }

        var remainingExceptionHandlers = exceptionHandlers

        while (nextSubroutines.nonEmpty) {
            val subroutineId = nextSubroutines.dequeue
            propagate(subroutineId, subroutineId)

            // all handlers that handle exceptions related to one of the instructions
            // belonging to this subroutine belong to this subroutine (unless the handler
            // is already associated with a previous subroutine!)
            def belongsToCurrentSubroutine(startPC: Int, endPC: Int, handlerPC: Int): Boolean = {
                var currentPC = startPC
                while (currentPC < endPC) {
                    if (subroutineIds(currentPC) != -1) {
                        propagate(subroutineId, handlerPC)
                        // we are done
                        return true;
                    } else {
                        currentPC = pcOfNextInstruction(currentPC)
                    }
                }
                false
            }

            remainingExceptionHandlers =
                for {
                    eh ← remainingExceptionHandlers
                    ExceptionHandler(startPC, endPC, handlerPC, _) = eh
                    if subroutineIds(handlerPC) == -1 // we did not already analyze the handler
                    if !belongsToCurrentSubroutine(startPC, endPC, handlerPC)
                } yield {
                    eh
                }
        }

        subroutineIds
    }

    /**
     * Returns the set of all program counters where two or more control flow
     * paths may join.
     *
     * ==Example==
     * {{{
     *     0: iload_1
     *     1: ifgt    6
     *     2: iconst_1
     *     5: goto 10
     *     6: ...
     *     9: iload_1
     *    10: return // <= PATH JOIN: the predecessors are the instructions 5 and 9.
     * }}}
     *
     * In case of exception handlers the sound overapproximation is made that
     * all exception handlers with a fitting type may be reached on multiple paths.
     */
    def cfJoins(
        implicit
        classHierarchy: ClassHierarchy = PreInitializedClassHierarchy
    ): IntTrieSet = {
        /* OLD - DOESN'T USE THE CLASS HIERARCHY!
        val instructions = this.instructions
        val instructionsLength = instructions.length
        val cfJoins = new mutable.BitSet(instructionsLength)
        exceptionHandlers.foreach { eh ⇒
            // [REFINE] For non-finally handlers, test if multiple paths
            // can lead to the respective exception
            cfJoins += eh.handlerPC
        }
        // The algorithm determines for each instruction the successor instruction
        // that is reached and then marks it. If an instruction was already reached in the
        // past, it will then mark the instruction as a "join" instruction.
        val isReached = new mutable.BitSet(instructionsLength)
        isReached += 0 // the first instruction is always reached!
        var pc = 0
        while (pc < instructionsLength) {
            val instruction = instructions(pc)
            val nextPC = pcOfNextInstruction(pc)
            @inline def runtimeSuccessor(pc: PC): Unit = {
                if (isReached.contains(pc))
                    cfJoins += pc
                else
                    isReached += pc
            }
            (instruction.opcode: @scala.annotation.switch) match {
                case ATHROW.opcode ⇒ /*already handled*/

                case RET.opcode    ⇒ /*Nothing to do; handled by JSR*/
                case JSR.opcode | JSR_W.opcode ⇒
                    val jsrInstr = instruction.asInstanceOf[JSRInstruction]
                    runtimeSuccessor(pc + jsrInstr.branchoffset)
                    runtimeSuccessor(nextPC)

                case GOTO.opcode | GOTO_W.opcode ⇒
                    val bInstr = instruction.asInstanceOf[UnconditionalBranchInstruction]
                    runtimeSuccessor(pc + bInstr.branchoffset)

                case /*IFs:*/ 165 | 166 | 198 | 199 |
                    159 | 160 | 161 | 162 | 163 | 164 |
                    153 | 154 | 155 | 156 | 157 | 158 ⇒
                    val bInstr = instruction.asInstanceOf[SimpleConditionalBranchInstruction]
                    val jumpTargetPC = pc + bInstr.branchoffset
                    if (jumpTargetPC != nextPC) {
                        // we have an "if" that always immediately continues with the next
                        // instruction; hence, this "if" is useless
                        runtimeSuccessor(jumpTargetPC)
                    }
                    runtimeSuccessor(nextPC)

                case TABLESWITCH.opcode | LOOKUPSWITCH.opcode ⇒
                    instruction.nextInstructions(pc)(code, null /*not required!*/ ) foreach { pc ⇒
                        runtimeSuccessor(pc)
                    }

                case /*xReturn:*/ 176 | 175 | 174 | 172 | 173 | 177 ⇒
                /*Nothing to do. (no successor!)*/

                case _ ⇒
                    runtimeSuccessor(nextPC)
            }
            pc = nextPC
        }
        cfJoins
        */
        val instructions = this.instructions
        val instructionsLength = instructions.length

        var cfJoins = IntTrieSet.empty

        val isReached = FixedSizeBitSet.create(instructionsLength)
        isReached += 0 // the first instruction is always reached!

        var pc = 0
        while (pc < instructionsLength) {
            val instruction = instructions(pc)
            val nextPC = pcOfNextInstruction(pc)

            @inline def runtimeSuccessor(pc: Int): Unit = {
                if (isReached.contains(pc))
                    cfJoins += pc
                else
                    isReached += pc
            }

            (instruction.opcode: @switch) match {
                case RET.opcode ⇒ // potential path joins are determined when we process JSRs

                case JSR.opcode | JSR_W.opcode ⇒
                    val UnconditionalBranchInstruction(branchoffset) = instruction
                    runtimeSuccessor(pc + branchoffset)
                    runtimeSuccessor(nextPC)

                case _ ⇒
                    val nextPCs = instruction.nextInstructions(pc)(this, classHierarchy)
                    nextPCs.foreach(runtimeSuccessor)
            }

            pc = nextPC
        }
        cfJoins
    }

    /**
     * Computes for each instruction the set of predecessor instructions as well as all
     * instructions without predecessors. Those instructions with multiple predecessors
     * are also returned.
     *
     * @return  (1) An array which contains for each instruction the set of all predecessors,
     *          (2) the set of all instructions which have only predecessors; i.e., no successors
     *          and (3) also the set of all instructions where multiple paths join.
     *          ´(Array[PCs]/*PREDECESSOR_PCs*/, PCs/*FINAL_PCs*/, BitSet/*CF_JOINS*/)´.
     *
     * Note, that in case of completely broken code, set 2 may contain other
     * instructions than `return` and `athrow` instructions.
     * If the code contains jsr/ret instructions the full blown CFG is computed.
     */
    def predecessorPCs(implicit classHierarchy: ClassHierarchy): (Array[PCs], PCs, IntTrieSet) = {
        val instructions = this.instructions
        val instructionsLength = instructions.length

        val allPredecessorPCs = new Array[PCs](instructionsLength)
        allPredecessorPCs(0) = IntTrieSet.empty // initialization for the start node
        var exitPCs = IntTrieSet.empty

        var cfJoins = IntTrieSet.empty
        val isReached = FixedSizeBitSet.create(instructionsLength)
        isReached += 0 // the first instruction is always reached!
        @inline def runtimeSuccessor(successorPC: Int): Unit = {
            if (isReached.contains(successorPC))
                cfJoins += successorPC
            else
                isReached += successorPC
        }

        lazy val cfg = CFGFactory(code, classHierarchy) // fallback if we analyze pre Java 5 code...
        var pc = 0
        while (pc < instructionsLength) {
            val i = instructions(pc)
            val nextPCs =
                if (i.opcode == RET.opcode)
                    i.asInstanceOf[RET].nextInstructions(pc, () ⇒ cfg)(this)
                else
                    i.nextInstructions(pc, false)(this, classHierarchy)
            if (nextPCs.isEmpty) {
                exitPCs += pc
            } else {
                nextPCs foreach { nextPC ⇒
                    if (nextPC < instructionsLength) {
                        // compute cfJoins
                        runtimeSuccessor(nextPC)
                        // compute predecessors
                        val predecessorPCs = allPredecessorPCs(nextPC)
                        if (predecessorPCs eq null) {
                            allPredecessorPCs(nextPC) = IntTrieSet1(pc)
                        } else {
                            allPredecessorPCs(nextPC) = predecessorPCs + pc
                        }
                    } else {
                        // this handles cases where we have totally broken code; e.g.,
                        // compile-time dead code at the end of the method where the
                        // very last instruction is not even a ret/jsr/goto/return/atrow
                        // instruction (e.g., a NOP instruction as in case of jPython
                        // related classes.)
                        exitPCs += pc
                    }
                }
            }
            pc = i.indexOfNextInstruction(pc)(this)
        }

        (allPredecessorPCs, exitPCs, cfJoins)
    }

    /**
     * Computes for each instruction which variables are live; see
     * `liveVariables(predecessorPCs: Array[PCs], finalPCs: PCs, cfJoins: BitSet)` for further
     * details.
     */
    def liveVariables(implicit classHierarchy: ClassHierarchy): LiveVariables = {
        val (predecessorPCs, finalPCs, cfJoins) = this.predecessorPCs(classHierarchy)
        liveVariables(predecessorPCs, finalPCs, cfJoins)
    }

    /**
     * Performs a live variable analysis restricted to a method's locals.
     *
     * @return  For each instruction (identified by its pc) the set of variables (register values)
     *          which are live (identified by their index) is determined.
     *          I.e., if you need to know if the variable with the index 5 is
     *          (still) live at instruction j with pc 37 it is sufficient to test if the bit
     *          set stored at index 37 contains the value 5.
     */
    def liveVariables(
        predecessorPCs: Array[PCs],
        finalPCs:       PCs,
        cfJoins:        IntTrieSet
    ): LiveVariables = {
        val instructions = this.instructions
        val instructionsLength = instructions.length
        val liveVariables = new Array[BitArraySet](instructionsLength)
        val workqueue = IntQueue.empty
        val AllDead = BitArraySet.empty
        finalPCs foreach { pc ⇒ liveVariables(pc) = AllDead; workqueue.enqueue(pc) }
        // required to handle endless loops!
        cfJoins foreach { pc ⇒
            val instruction = instructions(pc)
            var liveVariableInfo = AllDead
            if (instruction.readsLocal) {
                // This instruction is by construction "not a final instruction"
                // because these instructions never throw any(!) exceptions and
                // also never "return" instructions.
                liveVariableInfo += instruction.indexOfReadLocal
            }
            liveVariables(pc) = liveVariableInfo
            workqueue.enqueue(pc)
        }
        while (!workqueue.isEmpty) {
            val pc = workqueue.dequeue
            val instruction = instructions(pc)
            var liveVariableInfo = liveVariables(pc)
            if (instruction.readsLocal) {
                val lvIndex = instruction.indexOfReadLocal
                if (!liveVariableInfo.contains(lvIndex)) {
                    liveVariableInfo += lvIndex
                    liveVariables(pc) = liveVariableInfo
                }
            } else if (instruction.writesLocal) {
                val lvIndex = instruction.indexOfWrittenLocal
                if (liveVariableInfo.contains(lvIndex)) {
                    liveVariableInfo -= lvIndex
                    liveVariables(pc) = liveVariableInfo
                }
            }
            val thePCPredecessorPCs = predecessorPCs(pc)
            // if the code contains some "trivially" dead code as, e.g., shown next:
            // com.sun.org.apache.xalan.internal.xsltc.runtime.BasisLibrary (JDK8u92)
            // PC   Line  Instruction
            // 0    1363  aload_0
            // 1    |     checkcast com.sun.org.apache.xalan.internal.xsltc.DOM
            // 4    |     areturn
            // 5    1365  astore_1  // ... exception handler for irrelevant exception...
            // ...
            // 23   |   areturn
            // predecessorPCs(pc) will be null!
            if (thePCPredecessorPCs ne null) {
                thePCPredecessorPCs foreach { predecessorPC ⇒
                    val predecessorLiveVariableInfo = liveVariables(predecessorPC)
                    if (predecessorLiveVariableInfo eq null) {
                        liveVariables(predecessorPC) = liveVariableInfo
                        workqueue.enqueue(predecessorPC)
                    } else {
                        val newLiveVariableInfo = predecessorLiveVariableInfo | liveVariableInfo
                        if (newLiveVariableInfo != predecessorLiveVariableInfo) {
                            liveVariables(predecessorPC) = newLiveVariableInfo
                            workqueue.enqueue(predecessorPC)
                        }
                    }
                }
            }
        }
        liveVariables
    }

    /**
     * Returns the set of all program counters where two or more control flow paths join or fork.
     *
     * ==Example==
     * {{{
     *  0: iload_1
     *  1: ifgt    6 // <= PATH FORK
     *  2: iconst_1
     *  5: goto 10
     *  6: ...
     *  9: iload_1
     * 10: return // <= PATH JOIN: the predecessors are the instructions 5 and 9.
     * }}}
     *
     * In case of exception handlers the sound overapproximation is made that
     * all exception handlers may be reached on multiple paths.
     *
     * @return A triple which contains (1) the set of pcs of those instructions where multiple
     *         control-flow paths join; (2) the pcs of the instructions which may result in
     *         multiple different control-flow paths and (3) for each of the later instructions
     *         the set of all potential targets.
     */
    def cfPCs(
        implicit
        classHierarchy: ClassHierarchy = PreInitializedClassHierarchy
    ): (IntTrieSet /*joins*/ , IntTrieSet /*forks*/ , IntMap[IntTrieSet] /*forkTargetPCs*/ ) = {
        val instructions = this.instructions
        val instructionsLength = instructions.length

        var cfJoins = IntTrieSet.empty
        var cfForks = IntTrieSet.empty
        var cfForkTargets = IntMap.empty[IntTrieSet]

        val isReached = FixedSizeBitSet.create(instructionsLength)
        isReached += 0 // the first instruction is always reached!

        lazy val cfg = CFGFactory(this, classHierarchy)

        var pc = 0
        while (pc < instructionsLength) {
            val instruction = instructions(pc)
            val nextPC = pcOfNextInstruction(pc)

            @inline def runtimeSuccessor(pc: Int): Unit = {
                if (isReached.contains(pc))
                    cfJoins += pc
                else
                    isReached += pc
            }

            (instruction.opcode: @scala.annotation.switch) match {
                case RET.opcode ⇒
                    // The ret may return to different sites;
                    // the potential path joins are determined when we process the JSR.
                    cfForks += pc
                    cfForkTargets += ((pc, cfg.successors(pc)))

                case JSR.opcode | JSR_W.opcode ⇒
                    val jsrInstr = instruction.asInstanceOf[JSRInstruction]
                    runtimeSuccessor(pc + jsrInstr.branchoffset)
                    runtimeSuccessor(nextPC)

                case _ ⇒
                    val nextInstructions = instruction.nextInstructions(pc)(this, classHierarchy)
                    nextInstructions.foreach(runtimeSuccessor)
                    if (nextInstructions.hasMultipleElements) {
                        cfForks += pc
                        cfForkTargets += ((pc, nextInstructions.foldLeft(IntTrieSet.empty)(_ + _)))
                    }
            }

            pc = nextPC
        }
        (cfJoins, cfForks, cfForkTargets)
    }

    /**
     * Iterates over all instructions and calls the given function `f` for every instruction.
     */
    @inline final def iterate[U](f: ( /*pc:*/ Int, Instruction) ⇒ U): Unit = {
        val instructionsLength = instructions.length
        var pc = 0
        while (pc < instructionsLength) {
            val instruction = instructions(pc)
            f(pc, instruction)
            pc = pcOfNextInstruction(pc)
        }
    }

    @inline final def forall(f: ( /*pc:*/ Int, Instruction) ⇒ Boolean): Boolean = {
        val instructionsLength = instructions.length
        var pc = 0
        while (pc < instructionsLength) {
            val instruction = instructions(pc)
            if (!f(pc, instruction))
                return false;

            pc = pcOfNextInstruction(pc)
        }
        true
    }

    /**
     * Iterates over all instructions and calls the given function `f`
     * for every instruction.
     */
    @inline final def foreachInstruction[U](f: Instruction ⇒ U): Unit = {
        val instructionsLength = instructions.length
        var pc = 0
        while (pc < instructionsLength) {
            val instruction = instructions(pc)
            f(instruction)
            pc = pcOfNextInstruction(pc)
        }
    }

    /**
     * Iterates over all instructions until an instruction is found that matches
     * the given predicate.
     */
    @inline final def exists(p: ( /*pc*/ Int, Instruction) ⇒ Boolean): Boolean = {
        val instructionsLength = instructions.length
        var pc = 0
        while (pc < instructionsLength) {
            val instruction = instructions(pc)
            if (p(pc, instruction))
                return true;

            pc = pcOfNextInstruction(pc)
        }
        false
    }

    /**
     * Returns a view of all handlers (exception and finally handlers) for the
     * instruction with the given program counter (`pc`) that may catch an exception; as soon
     * as a finally handler is found no further handlers will be returned!
     *
     * In case of multiple exception handlers that are identical (in particular
     * in case of the finally handlers) only the first one is returned as that
     * one is the one that will be used by the JVM at runtime.
     * No further checks (w.r.t. the type hierarchy) are done.
     *
     * @param pc The program counter of an instruction of this `Code` array.
     */
    def handlersFor(pc: Int, justExceptions: Boolean = false): Chain[ExceptionHandler] = {
        var handledExceptions = Set.empty[ObjectType]
        val ehs = Chain.newBuilder[ExceptionHandler]
        exceptionHandlers forall { eh ⇒
            if (eh.startPC <= pc && eh.endPC > pc) {
                val catchTypeOption = eh.catchType
                if (catchTypeOption.isDefined) {
                    val catchType = catchTypeOption.get
                    if (!handledExceptions.contains(catchType)) {
                        handledExceptions += catchType
                        ehs += eh
                    }
                    true
                } else {
                    if (!justExceptions) {
                        ehs += eh
                    }
                    false
                }

            } else {
                // the handler is not relevant
                true
            }
        }
        ehs.result()
    }

    /**
     * Returns a view of all potential exception handlers (if any) for the
     * instruction with the given program counter (`pc`). `Finally` handlers
     * (`catchType == None`) are not returned but will stop the evaluation (as all further
     * exception handlers have no further meaning w.r.t. the runtime)!
     * In case of identical caught exceptions only the
     * first of them will be returned. No further checks (w.r.t. the typehierarchy) are done.
     *
     * @param pc The program counter of an instruction of this `Code` array.
     */
    def exceptionHandlersFor(pc: PC): Chain[ExceptionHandler] = {
        handlersFor(pc, justExceptions = true)
    }

    /**
     * Returns the handlers that may handle the given exception.
     *
     * The (known/given) type hierarchy is taken into account as well as
     * the order between the exception handlers.
     */
    def handlersForException(
        pc:        Int,
        exception: ObjectType
    )(
        implicit
        classHierarchy: ClassHierarchy = ClassHierarchy.PreInitializedClassHierarchy
    ): Chain[ExceptionHandler] = {
        import classHierarchy.isSubtypeOf

        var handledExceptions = Set.empty[ObjectType]

        val ehs = Chain.newBuilder[ExceptionHandler]
        exceptionHandlers forall { eh ⇒
            if (eh.startPC <= pc && eh.endPC > pc) {
                val catchTypeOption = eh.catchType
                if (catchTypeOption.isDefined) {
                    val catchType = catchTypeOption.get
                    val isSubtype = isSubtypeOf(exception, catchType)
                    if (isSubtype.isYes) {
                        ehs += eh
                        /* we found a definitiv matching handler*/ false
                    } else if (isSubtype.isUnknown) {
                        if (!handledExceptions.contains(catchType)) {
                            handledExceptions += catchType
                            ehs += eh
                        }
                        /* we may have a better fit */ true
                    } else {
                        /* the exception type is not relevant*/ true
                    }
                } else {
                    ehs += eh
                    /* we are done; we found a finally handler... */ false
                }
            } else {
                /* the handler is not relevant */ true
            }
        }
        ehs.result()
    }

    /**
     * The list of pcs of those instructions that may handle an exception if the evaluation
     * of the instruction with the given `pc` throws an exception.
     *
     * In case of multiple finally handlers only the first one will be returned and no further
     * exception handlers will be returned. In case of identical caught exceptions only the
     * first of them will be returned. No further checks (w.r.t. the type hierarchy) are done.
     *
     * If different exceptions are handled by the same handler, the corresponding pc is returned
     * multiple times.
     */
    def handlerInstructionsFor(pc: Int): Chain[Int] /*Chain[PC]*/ = {
        var handledExceptions = Set.empty[ObjectType]

        val pcs = Chain.newBuilder[Int] /*PC*/
        exceptionHandlers forall { eh ⇒
            if (eh.startPC <= pc && eh.endPC > pc) {
                val catchTypeOption = eh.catchType
                if (catchTypeOption.isDefined) {
                    val catchType = catchTypeOption.get
                    if (!handledExceptions.contains(catchType)) {
                        handledExceptions += catchType
                        pcs += eh.handlerPC
                    }
                    true
                } else {
                    pcs += eh.handlerPC
                    false // we effectively abort after the first finally handler
                }
            } else {
                // the handler is not relevant
                true
            }
        }
        pcs.result()
    }

    /**
     * Returns the program counter of the next instruction after the instruction with
     * the given counter (`currentPC`).
     *
     * @param  currentPC The program counter of an instruction. If `currentPC` is the
     *                   program counter of the last instruction of the code block then the returned
     *                   program counter will be equivalent to the length of the Code/Instructions
     *                   array.
     */
    @inline final def pcOfNextInstruction(currentPC: Int): /*PC*/ Int = {
        instructions(currentPC).indexOfNextInstruction(currentPC)(this)
        // OLD: ITERATING OVER THE ARRAY AND CHECKING FOR NON-NULL IS NO LONGER SUPPORTED!
        //    @inline final def pcOfNextInstruction(currentPC: PC): PC = {
        //        val max_pc = instructions.size
        //        var nextPC = currentPC + 1
        //        while (nextPC < max_pc && (instructions(nextPC) eq null))
        //            nextPC += 1
        //
        //        nextPC
        //    }
    }

    /**
     * Returns the program counter of the previous instruction in the code array.
     * `currentPC` must be the program counter of an instruction.
     *
     * This function is only defined if currentPC is larger than 0; i.e., if there
     * is a previous instruction! If currentPC is larger than `instructions.size` the
     * behavior is undefined.
     */
    @inline final def pcOfPreviousInstruction(currentPC: Int): /*PC*/ Int = {
        var previousPC = currentPC - 1
        val instructions = this.instructions
        while (previousPC > 0 && !instructions(previousPC).isInstanceOf[Instruction]) {
            previousPC -= 1
        }
        previousPC
    }

    /**
     * Returns the line number table - if any.
     *
     * @note    A code attribute is allowed to have multiple line number tables. However, all
     *          tables are merged into one by OPAL at class loading time.
     *
     * @note    Depending on the configuration of the reader for `ClassFile`s this
     *          attribute may not be reified.
     */
    def lineNumberTable: Option[LineNumberTable] = {
        attributes collectFirst { case lnt: LineNumberTable ⇒ lnt }
    }

    /**
     * Returns the line number associated with the instruction with the given pc if
     * it is available.
     *
     * @param pc Index of the instruction for which we want to get the line number.
     * @return `Some` line number or `None` if no line-number information is available.
     */
    def lineNumber(pc: Int): Option[Int] = lineNumberTable.flatMap(_.lookupLineNumber(pc))

    /**
     * Returns `Some(true)` if both pcs have the same line number. If line number information
     * is not available `None` is returned.
     */
    def haveSameLineNumber(firstPC: Int, secondPC: Int): Option[Boolean] = {
        lineNumber(firstPC).flatMap(firstLN ⇒ lineNumber(secondPC).map(_ == firstLN))
    }

    /**
     * Returns the smallest line number (if any).
     *
     * @note   The line number associated with the first instruction (pc === 0) is
     *         not necessarily the smallest one.
     *         {{{
     *                  public void foo(int i) {
     *                    super.foo( // The call has the smallest line number.
     *                      i+=1; // THIS IS THE FIRST OPERATION...
     *                    )
     *                  }
     *         }}}
     */
    def firstLineNumber: Option[Int] = lineNumberTable.flatMap(_.firstLineNumber())

    /**
     * Collects (the merged if necessary) local variable table.
     *
     * @note   A code attribute is allowed to have multiple local variable tables. However, all
     *         tables are merged into one by OPAL at class loading time.
     *
     * @note   Depending on the configuration of the reader for `ClassFile`s this
     *         attribute may not be reified.
     */
    def localVariableTable: Option[LocalVariables] = {
        attributes collectFirst { case LocalVariableTable(lvt) ⇒ lvt }
    }

    /**
     * Returns the set of local variables defined at the given pc base on debug information.
     *
     * @return A mapping of the index to the name of the local variable. The map is
     *         empty if no debug information is available.
     */
    def localVariablesAt(pc: Int): Map[Int, LocalVariable] = { // IMRPOVE Use IntMap for the return value.
        localVariableTable match {
            case Some(lvt) ⇒
                lvt.collect {
                    case lv @ LocalVariable(
                        startPC,
                        length,
                        _ /*name*/ ,
                        _ /*fieldType*/ ,
                        index
                        ) if startPC <= pc && startPC + length > pc ⇒
                        (index, lv)
                }.toMap
            case _ ⇒
                Map.empty
        }
    }

    /**
     * Returns the local variable stored at the given local variable index that is live at
     * the given instruction (pc).
     */
    def localVariable(pc: Int, index: Int): Option[LocalVariable] = {
        localVariableTable flatMap { lvs ⇒
            lvs find { lv ⇒
                val result = lv.index == index &&
                    lv.startPC <= pc &&
                    (lv.startPC + lv.length) > pc
                result
            }
        }
    }

    /**
     * Collects all local variable type tables.
     *
     * @note Depending on the configuration of the reader for `ClassFile`s this
     *       attribute may not be reified.
     */
    def localVariableTypeTable: Seq[LocalVariableTypes] = {
        attributes collect { case LocalVariableTypeTable(lvtt) ⇒ lvtt }
    }

    /**
     * The JVM specification mandates that a Code attribute has at most one
     * StackMapTable attribute.
     *
     * @note   Depending on the configuration of the reader for `ClassFile`s this
     *         attribute may not be reified.
     */
    def stackMapTable: Option[StackMapTable] = {
        attributes collectFirst { case smt: StackMapTable ⇒ smt }
    }

    /**
     * Computes the set of PCs for which a stack map frame is required. Calling this method
     * (i.e., the generation of stack map tables in general) is only defined for Java > 5 code;
     * i.e., cocde which does not use JSR/RET; therefore the behavior for Java 5 or earlier code
     * is deliberately undefined.
     *
     * @param classHierarchy The computation of the stack map table generally requires the
     *                       presence of a complete type hierarchy.
     *
     * @return The sorted set of PCs for which a stack map frame is required.
     */
    def stackMapTablePCs(implicit classHierarchy: ClassHierarchy): IntArraySet = {

        var stackMapTablePCs: IntArraySet = IntArraySet.empty
        iterate { (pc, instruction) ⇒
            if (instruction.isControlTransferInstruction) {
                instruction.opcode match {
                    case JSR.opcode | JSR_W.opcode | RET.opcode ⇒
                        throw BytecodeProcessingFailedException(
                            "computation of stack map tables containing JSR/RET is not supported; "+
                                "the attribute is neither required nor helpful in this case"
                        )
                    case GOTO.opcode | GOTO_W.opcode ⇒
                        stackMapTablePCs += pc + instruction.asGotoInstruction.branchoffset
                        val nextPC = code.pcOfNextInstruction(pc)
                        if (nextPC < codeSize) {
                            // test for a goto at the end...
                            stackMapTablePCs += nextPC
                        }
                    case _ ⇒
                        stackMapTablePCs ++=
                            instruction.asControlTransferInstruction.jumpTargets(pc)(
                                code = this,
                                classHierarchy = classHierarchy
                            )
                }
            }
        }

        code.exceptionHandlers.foreach(ex ⇒ stackMapTablePCs += ex.handlerPC)

        stackMapTablePCs
    }

    /**
     * True if the instruction with the given program counter is modified by wide.
     *
     * @param pc A valid index in the code array.
     */
    @inline def isModifiedByWide(pc: Int): Boolean = pc > 0 && instructions(pc - 1) == WIDE

    def iterator: Iterator[Instruction] = {
        new AbstractIterator[Instruction] {
            private[this] var pc = 0

            def hasNext: Boolean = pc < instructions.length

            def next(): Instruction = {
                val i = instructions(pc)
                pc = i.indexOfNextInstruction(pc)(code)
                i
            }
        }
    }

    def foldLeft[T <: Any](start: T)(f: (T, Int /*PC*/ , Instruction) ⇒ T): T = {
        val max_pc = instructions.length
        var pc = 0
        var vs = start
        while (pc < max_pc) {
            vs = f(vs, pc, instructions(pc))
            pc = pcOfNextInstruction(pc)
        }
        vs
    }

    /**
     * Collects all instructions for which the given function is defined. The order in
     * which the instructions are collected is reversed when compared to the order in the
     * instructions array.
     */
    def collectInstructions[B <: AnyRef](f: PartialFunction[Instruction, B]): List[B] = {
        val max_pc = instructions.length
        var result: List[B] = List.empty
        var pc = 0
        while (pc < max_pc) {
            val instruction = instructions(pc)
            val r: Any = f.applyOrElse(instruction, AnyToAnyThis)
            if (r.asInstanceOf[AnyRef] ne AnyToAnyThis) {
                result ::= r.asInstanceOf[B]
            }
            pc = pcOfNextInstruction(pc)
        }
        result
    }

    /**
     * Collects all instructions for which the given function is defined. The order in
     * which the instructions are collected is reversed when compared to the order in the
     * instructions array.
     */
    def collectInstructionsWithIndex[B <: AnyRef](
        f: PartialFunction[Instruction, B]
    ): List[PCAndAnyRef[B]] = {
        val max_pc = instructions.length
        var result: List[PCAndAnyRef[B]] = List.empty
        var pc = 0
        while (pc < max_pc) {
            val instruction = instructions(pc)
            val r: Any = f.applyOrElse(instruction, AnyToAnyThis)
            if (r.asInstanceOf[AnyRef] ne AnyToAnyThis) {
                result ::= PCAndAnyRef(pc, r.asInstanceOf[B])
            }
            pc = pcOfNextInstruction(pc)
        }
        result
    }

    /**
     * Collects all instructions for which the given function is defined.
     *
     * ==Usage scenario==
     * Use this function if you want to search for and collect specific instructions and
     * when you do not immediately require the program counter/index of the instruction
     * in the instruction array to make the decision whether you want to collect the
     * instruction.
     *
     * ==Examples==
     * Example usage to collect the declaring class of all get field accesses where the
     * field name is "last".
     * {{{
     * collect({
     *  case GETFIELD(declaringClass, "last", _) ⇒ declaringClass
     * })
     * }}}
     *
     * Example usage to collect all instances of a "DUP" instruction.
     * {{{
     * code.collect({ case dup @ DUP ⇒ dup })
     * }}}
     *
     * @return The result of applying the function f to all instructions for which f is
     *         defined combined with the index (program counter) of the instruction in the
     *         code array.
     */
    def collect[B <: AnyRef](f: PartialFunction[Instruction, B]): List[PCAndAnyRef[B]] = {
        val max_pc = instructions.length
        var pc = 0
        var result: List[PCAndAnyRef[B]] = List.empty
        while (pc < max_pc) {
            val instruction = instructions(pc)
            val r: Any = f.applyOrElse(instruction, AnyToAnyThis)
            if (r.asInstanceOf[AnyRef] ne AnyToAnyThis) {
                result ::= PCAndAnyRef(pc, r.asInstanceOf[B])
            }
            pc = pcOfNextInstruction(pc)
        }
        result.reverse
    }

    /**
     * Tests if an instruction matches the given filter. If so, the index of the first
     * matching instruction is returned.
     */
    def find(f: Instruction ⇒ Boolean): Option[PC] = { // IMPROVE [L3] Use IntOption
        val max_pc = instructions.length
        var pc = 0
        while (pc < max_pc) {
            if (f(instructions(pc)))
                return Some(pc);

            pc = pcOfNextInstruction(pc)
        }

        None
    }

    @inline final def foreach[U](f: PCAndInstruction ⇒ U): Unit = {
        val instructionsLength = instructions.length
        var pc = 0
        while (pc < instructionsLength) {
            val instruction = instructions(pc)
            f(PCAndInstruction(pc, instruction))
            pc = pcOfNextInstruction(pc)
        }
    }

    def collectFirst[B](f: PartialFunction[Instruction, B]): Option[B] = {
        val max_pc = instructions.length
        var pc = 0
        while (pc < max_pc) {
            val params = instructions(pc)
            val r: Any = f.applyOrElse(params, AnyToAnyThis)
            if (r.asInstanceOf[AnyRef] ne AnyToAnyThis) {
                return Some(r.asInstanceOf[B]);
            }
            pc = pcOfNextInstruction(pc)
        }

        None
    }

    def filter[B](f: (Int /*PC*/ , Instruction) ⇒ Boolean): IntArraySet = {
        val max_pc = instructions.length

        val pcs = IntArrayStack.empty
        var pc = 0
        while (pc < max_pc) {
            if (f(pc, instructions(pc))) pcs += pc
            pc = pcOfNextInstruction(pc)
        }
        IntArraySet.fromSortedArray(pcs.toArray)
    }

    /**
     * Finds a pair of consecutive instructions that are matched by the given partial
     * function.
     *
     * ==Example Usage==
     * {{{
     * (pc, _) ← body.findPair {
     *      case (
     *          INVOKESPECIAL(receiver1, _, SingleArgumentMethodDescriptor((paramType: BaseType, _))),
     *          INVOKEVIRTUAL(receiver2, name, NoArgumentMethodDescriptor(returnType: BaseType))
     *      ) if (...) ⇒ (...)
     *      } yield ...
     * }}}
     */
    def collectPair[B <: AnyRef](
        f: PartialFunction[(Instruction, Instruction), B]
    ): List[PCAndAnyRef[B]] = {
        val max_pc = instructions.length

        var firstPC = 0
        var firstInstruction = instructions(firstPC)
        var secondPC = pcOfNextInstruction(0)
        var secondInstruction: Instruction = null

        var result: List[PCAndAnyRef[B]] = Nil
        while (secondPC < max_pc) {
            secondInstruction = instructions(secondPC)

            val instrs = (firstInstruction, secondInstruction)
            val r: Any = f.applyOrElse(instrs, AnyToAnyThis)
            if (r.asInstanceOf[AnyRef] ne AnyToAnyThis) {
                result ::= PCAndAnyRef(firstPC, r.asInstanceOf[B])
            }

            firstInstruction = secondInstruction
            firstPC = secondPC
            secondPC = pcOfNextInstruction(secondPC)
        }
        result
    }

    /**
     * Finds a sequence of instructions that are matched by the given partial function.
     *
     * @note If possible, use one of the more specialized methods, such as, [[collectPair]].
     *       The pure iteration overhead caused by this method is roughly 10-20 times higher
     *       than this one.
     *
     * @return List of pairs where the first element is the pc of the first instruction
     *         of a matched sequence and the second value is the result of the evaluation
     *         of the partial function.
     */
    def findSequence[B <: AnyRef](
        windowSize: Int
    )(
        f: PartialFunction[Queue[Instruction], B]
    ): List[PCAndAnyRef[B]] = {
        require(windowSize > 0)

        val max_pc = instructions.length
        var instrs: Queue[Instruction] = Queue.empty
        var firstPC, lastPC = 0
        var elementsInQueue = 0

        //
        // INITIALIZATION
        //
        while (elementsInQueue < windowSize - 1 && lastPC < max_pc) {
            instrs = instrs.enqueue(instructions(lastPC))
            lastPC = pcOfNextInstruction(lastPC)
            elementsInQueue += 1
        }

        //
        // SLIDING OVER THE CODE
        //
        var result: List[PCAndAnyRef[B]] = Nil
        while (lastPC < max_pc) {
            instrs = instrs.enqueue(instructions(lastPC))

            val r: Any = f.applyOrElse(instrs, AnyToAnyThis)
            if (r.asInstanceOf[AnyRef] ne AnyToAnyThis) {
                result ::= PCAndAnyRef(firstPC, r.asInstanceOf[B])
            }

            firstPC = pcOfNextInstruction(firstPC)
            lastPC = pcOfNextInstruction(lastPC)
            instrs = instrs.tail
        }

        result.reverse
    }

    /**
     * Matches pairs of two consecutive instructions. For each matched pair,
     * the program counter of the first instruction is returned.
     *
     * ==Example Usage==
     * {{{
     * for {
     *  classFile ← project.view.map(_._1).par
     *  method @ MethodWithBody(body) ← classFile.methods
     *  pc ← body.matchPair({
     *      case (
     *          INVOKESPECIAL(receiver1, _, TheArgument(parameterType: BaseType)),
     *          INVOKEVIRTUAL(receiver2, name, NoArgumentMethodDescriptor(returnType: BaseType))
     *      ) ⇒ { (receiver1 eq receiver2) && (returnType ne parameterType) }
     *      case _ ⇒ false
     *      })
     *  } yield (classFile, method, pc)
     * }}}
     */
    def matchPair(f: (Instruction, Instruction) ⇒ Boolean): Chain[Int /*PC*/ ] = {
        val max_pc = instructions.length
        var pc1 = 0
        var pc2 = pcOfNextInstruction(pc1)

        var result: Chain[Int /*PC*/ ] = Naught
        while (pc2 < max_pc) {
            if (f(instructions(pc1), instructions(pc2))) {
                result = pc1 :&: result
            }

            pc1 = pc2
            pc2 = pcOfNextInstruction(pc2)
        }
        result
    }

    /**
     * Finds all sequences of three consecutive instructions that are matched by `f`.
     */
    def matchTriple(f: (Instruction, Instruction, Instruction) ⇒ Boolean): Chain[Int /*PC*/ ] = {
        matchTriple(Int.MaxValue, f)
    }

    /**
     * Finds a sequence of 3 consecutive instructions for which the given function returns
     * `true`, and returns the `PC` of the first instruction in each found sequence.
     *
     * @param matchMaxTriples Is the maximum number of triples that is passed to `f`.
     *      E.g., if `matchMaxTriples` is "1" only the first three instructions are
     *                        passed to `f`.
     */
    def matchTriple(
        matchMaxTriples: Int                                               = Int.MaxValue,
        f:               (Instruction, Instruction, Instruction) ⇒ Boolean
    ): Chain[Int /*PC*/ ] = {
        val max_pc = instructions.length
        var matchedTriplesCount = 0
        var pc1 = 0
        var pc2 = pcOfNextInstruction(pc1)
        if (pc2 >= max_pc)
            return Naught;

        var pc3 = pcOfNextInstruction(pc2)

        var result: Chain[Int /*PC*/ ] = Naught
        while (pc3 < max_pc && matchedTriplesCount < matchMaxTriples) {
            if (f(instructions(pc1), instructions(pc2), instructions(pc3))) {
                result = pc1 :&: result
            }

            matchedTriplesCount += 1

            // Move forward by 1 instruction at a time. Even though (..., 1, 2, 3, _, ...)
            // didn't match, it's possible that (..., _, 1, 2, 3, ...) matches.
            pc1 = pc2
            pc2 = pc3
            pc3 = pcOfNextInstruction(pc3)
        }
        result
    }

    /**
     * Returns the next instruction that will be executed at runtime that is not a
     * [[org.opalj.br.instructions.GotoInstruction]].
     * If the given instruction is not a [[org.opalj.br.instructions.GotoInstruction]],
     * the given instruction is returned.
     */
    @tailrec def nextNonGotoInstruction(pc: Int): /*PC*/ Int = {
        instructions(pc) match {
            case GotoInstruction(branchoffset) ⇒ nextNonGotoInstruction(pc + branchoffset)
            case _                             ⇒ pc
        }
    }

    /**
     * Tests if the straight-line sequence of instructions that starts with the given `pc`
     * always ends with an `ATHROW` instruction or a method call that always throws an
     * exception. The call sequence furthermore has to contain no complex logic.
     * Here, complex means that evaluating the instruction may result in multiple control flows.
     * If the sequence contains complex logic, `false` will be returned.
     *
     * One use case of this method is, e.g., to check if the code
     * of the default case of a switch instruction always throws some error
     * (e.g., an `UnknownError` or `AssertionError`).
     * {{{
     * switch(...) {
     *  case X : ....
     *  default :
     *      throw new AssertionError();
     * }
     * }}}
     * This is a typical idiom used in Java programs and which may be relevant for
     * certain analyses to detect.
     *
     * @note   If complex control flows should also be considered it is possible to compute
     *         a methods [[org.opalj.br.cfg.CFG]] and use that one.
     *
     * @param  pc           The program counter of an instruction that strictly dominates all
     *                      succeeding instructions up until the next instruction (as determined
     *                      by [[#cfJoins]] where two or more paths join. If the pc belongs to an instruction
     *                      where multiple paths join, `false` will be returned.
     *
     * @param  anInvocation When the analysis finds a method call, it calls this method
     *                      to let the caller decide whether the called method is an (indirect) way
     *                      of always throwing an exception.
     *                      If `true` is returned the analysis terminates and returns `true`; otherwise
     *                      the analysis continues.
     *
     * @param  aThrow       If all (non-exception) paths will always end in one specific
     *                      `ATHROW` instruction then this function is called (callback) to let the
     *                      caller decide if the "expected" exception is thrown. This analysis will
     *                      return with the result of this call.
     *
     * @return `true` if the bytecode sequence starting with the instruction with the
     *         given `pc` always ends with an [[org.opalj.br.instructions.ATHROW]] instruction.
     *         `false` in all other cases (i.e., the sequence does not end with an `athrow`
     *         instruction or the control flow is more complex.)
     */
    @inline def alwaysResultsInException(
        pc:           Int,
        cfJoins:      IntTrieSet,
        anInvocation: ( /*PC*/ Int) ⇒ Boolean,
        aThrow:       ( /*PC*/ Int) ⇒ Boolean
    ): Boolean = {

        var currentPC = pc
        while (!cfJoins.contains(currentPC)) {
            val instruction = instructions(currentPC)

            (instruction.opcode: @scala.annotation.switch) match {
                case ATHROW.opcode ⇒
                    val result = aThrow(currentPC)
                    return result;

                case RET.opcode | JSR.opcode | JSR_W.opcode ⇒
                    return false;

                case GOTO.opcode | GOTO_W.opcode ⇒
                    currentPC += instruction.asInstanceOf[GotoInstruction].branchoffset

                case /*IFs:*/ 165 | 166 | 198 | 199 |
                    159 | 160 | 161 | 162 | 163 | 164 |
                    153 | 154 | 155 | 156 | 157 | 158 ⇒
                    return false;

                case TABLESWITCH.opcode | LOOKUPSWITCH.opcode ⇒
                    return false;

                case /*xReturn:*/ 176 | 175 | 174 | 172 | 173 | 177 ⇒
                    return false;

                case INVOKEINTERFACE.opcode
                    | INVOKESPECIAL.opcode
                    | INVOKESTATIC.opcode
                    | INVOKEVIRTUAL.opcode ⇒
                    if (anInvocation(currentPC))
                        return true;

                    currentPC = pcOfNextInstruction(currentPC)

                case _ ⇒
                    currentPC = pcOfNextInstruction(currentPC)
            }
        }

        false
    }

    @throws[ClassFormatError]("if it is impossible to compute the maximum height of the stack")
    def stackDepthAt(
        atPC:           Int,
        classHierarchy: ClassHierarchy = ClassHierarchy.PreInitializedClassHierarchy
    ): Int = {
        stackDepthAt(atPC, CFGFactory(this, classHierarchy))
    }

    /**
     * Computes the stack depth for the instruction with the given pc (`atPC`).
     * I.e, computes the stack depth before executing the instruction! This function is intended
     * to be used iff and only if the stack depth is only required for a single instruction; it
     * recomputes the stack depth for all instructions whenever the function is called.
     *
     * @note If the CFG is already available, it should be passed as the computation is
     *       potentially the most expensive part.
     *
     * @return the stack depth or -1 if the instruction is invalid/dead.
     */
    @throws[ClassFormatError]("if it is impossible to compute the maximum height of the stack")
<<<<<<< HEAD
    def stackDepthAt(atPC: Int, cfg: CFG[Instruction]): Int = {
=======
    def stackDepthAt(atPC: Int, cfg: CFG[Instruction, Code]): Int = {
>>>>>>> 9deb3a43
        var paths: Chain[( /*PC*/ Int, Int /*stackdepth before executing the instruction*/ )] = Naught
        val visitedPCs = new mutable.BitSet(instructions.length)

        // We start with the first instruction and an empty stack.
        paths :&:= ((0, 0))
        visitedPCs += 0

        // We have to make sure, that all exception handlers are evaluated for
        // max_stack, if an exception is caught, the stack size is always 1 -
        // containing the exception itself.
        for (exceptionHandler ← exceptionHandlers) {
            val handlerPC = exceptionHandler.handlerPC
            if (visitedPCs.add(handlerPC)) paths :&:= ((handlerPC, 1))
        }

        while (paths.nonEmpty) {
            val (pc, initialStackDepth) = paths.head
            if (pc == atPC) {
                return initialStackDepth;
            }
            paths = paths.tail
            val newStackDepth = initialStackDepth + instructions(pc).stackSlotsChange
            cfg.foreachSuccessor(pc) { succPC ⇒
                if (visitedPCs.add(succPC)) {
                    paths :&:= ((succPC, newStackDepth))
                }
            }
        }

        -1
    }

    /**
     * This attribute's kind id.
     */
    override def kindId: Int = Code.KindId

    /**
     * A complete representation of this code attribute (including instructions,
     * attributes, etc.).
     */
    override def toString: String = {
        s"Code_attribute(maxStack=$maxStack, maxLocals=$maxLocals, "+
            instructions.zipWithIndex.filter(_._1 ne null).map(_.swap).deep.toString +
            exceptionHandlers.toString+","+
            attributes.toString+
            ")"
    }

    /**
     * Collects the results of the evaluation of the partial function until the partial function
     * is not defined.
     *
     * @return The program counter of the instruction for which the given partial function was
     *         not defined along with the list of previous results. '''The results are sorted in
     *         descending order w.r.t. the PC'''.
     */
    def collectUntil[B <: AnyRef](f: PartialFunction[PCAndInstruction, B]): PCAndAnyRef[List[B]] = {
        val max_pc = instructions.length
        var pc = 0
        var result: List[B] = List.empty
        while (pc < max_pc) {
            val r: Any = f.applyOrElse(PCAndInstruction(pc, instructions(pc)), AnyToAnyThis)
            if (r.asInstanceOf[AnyRef] ne AnyToAnyThis) {
                result = r.asInstanceOf[B] :: result
            } else {
                return PCAndAnyRef(pc, result);
            }
            pc = pcOfNextInstruction(pc)
        }
        PCAndAnyRef(pc, result)
    }

    /**
     * Applies the given function to the first instruction for which the given function
     * is defined.
     */
    def collectFirstWithIndex[B](f: PartialFunction[PCAndInstruction, B]): Option[B] = {
        val max_pc = instructions.length
        var pc = 0
        while (pc < max_pc) {
            val r: Any = f.applyOrElse(PCAndInstruction(pc, instructions(pc)), AnyToAnyThis)
            if (r.asInstanceOf[AnyRef] ne AnyToAnyThis) {
                return Some(r.asInstanceOf[B]);
            }
            pc = pcOfNextInstruction(pc)
        }

        None
    }

    /**
     * Applies the given function `f` to all instruction objects for which the function is
     * defined. The function is passed a tuple consisting of the current program
     * counter/index in the code array and the corresponding instruction.
     *
     * ==Example==
     * Example usage to collect the program counters (indexes) of all instructions that
     * are the target of a conditional branch instruction:
     * {{{
     * code.collectWithIndex({
     *  case (pc, cbi: ConditionalBranchInstruction) ⇒
     *      Seq(cbi.indexOfNextInstruction(pc, code), pc + cbi.branchoffset)
     *  }) // .flatten should equal (Seq(...))
     * }}}
     */
    def collectWithIndex[B: ClassTag](f: PartialFunction[PCAndInstruction, B]): Chain[B] = {
        val max_pc = instructions.length
        var pc = 0
        val vs = Chain.newBuilder[B]
        while (pc < max_pc) {
            val r: Any = f.applyOrElse(PCAndInstruction(pc, instructions(pc)), AnyToAnyThis)
            if (r.asInstanceOf[AnyRef] ne AnyToAnyThis) {
                vs += r.asInstanceOf[B]
            }
            pc = pcOfNextInstruction(pc)
        }
        vs.result()
    }

    /**
     * Slides over the code array and tries to apply the given function to each sequence
     * of instructions consisting of `windowSize` elements.
     *
     * ==Scenario==
     * If you want to search for specific patterns of bytecode instructions. Some "bug
     * patterns" are directly related to specific bytecode sequences and these patterns
     * can easily be identified using this method.
     *
     * ==Example==
     * Search for sequences of the bytecode instructions `PUTFIELD` and `ALOAD_O` in the
     * method's body and return the list of program counters of the start of the
     * identified sequences.
     * {{{
     * code.slidingCollect(2)({
     *  case (pc, Seq(PUTFIELD(_, _, _), ALOAD_0)) ⇒ (pc)
     * }) should be(Seq(...))
     * }}}
     *
     * @note If possible, use one of the more specialized methods, such as, [[collectPair]].
     *       The pure iteration overhead caused by this method is roughly 10-20 times higher
     *       than this one.
     *
     * @param windowSize The size of the sequence of instructions that is passed to the
     *                   partial function.
     *                   It must be larger than 0. **Do not use this method with windowSize "1"**;
     *                   it is more efficient to use the `collect` or `collectWithIndex` methods
     *                   instead.
     *
     * @return The list of results of applying the function f for each matching sequence.
     */
    def slidingCollect[B <: AnyRef](
        windowSize: Int
    )(
        f: PartialFunction[PCAndAnyRef[Queue[Instruction]], B]
    ): List[B] = {
        require(windowSize > 0)

        val max_pc = instructions.length
        var instrs: Queue[Instruction] = Queue.empty
        var firstPC, lastPC = 0
        var elementsInQueue = 0

        //
        // INITIALIZATION
        //
        while (elementsInQueue < windowSize - 1 && lastPC < max_pc) {
            instrs = instrs.enqueue(instructions(lastPC))
            lastPC = pcOfNextInstruction(lastPC)
            elementsInQueue += 1
        }

        //
        // SLIDING OVER THE CODE
        //
        var result: List[B] = List.empty
        while (lastPC < max_pc) {
            instrs = instrs.enqueue(instructions(lastPC))

            val r: Any = f.applyOrElse(PCAndAnyRef(firstPC, instrs), AnyToAnyThis)
            if (r.asInstanceOf[AnyRef] ne AnyToAnyThis) {
                result ::= r.asInstanceOf[B]
            }

            firstPC = pcOfNextInstruction(firstPC)
            lastPC = pcOfNextInstruction(lastPC)
            instrs = instrs.tail
        }

        result.reverse
    }

}

/**
 * Defines constants useful when analyzing a method's code.
 *
 * @author Michael Eichberg
 */
object Code {

    def apply(
        maxStack:          Int,
        maxLocals:         Int,
        instructions:      Array[Instruction],
        exceptionHandlers: ExceptionHandlers  = IndexedSeq.empty,
        attributes:        Attributes         = IndexedSeq.empty
    ): Code = {

        var localVariableTablesCount = 0
        var lineNumberTablesCount = 0
        attributes foreach { a ⇒
            if (a.isInstanceOf[LocalVariableTable]) {
                localVariableTablesCount += 1
            } else if (a.isInstanceOf[UnpackedLineNumberTable]) {
                lineNumberTablesCount += 1
            }
        }

        if (localVariableTablesCount <= 1 && lineNumberTablesCount <= 1) {
            new Code(maxStack, maxLocals, instructions, exceptionHandlers, attributes)
        } else {
            val (localVariableTables, otherAttributes1) =
                attributes partition {
                    _.isInstanceOf[LocalVariableTable]
                }
            val newAttributes1 =
                if (localVariableTables.nonEmpty && localVariableTables.tail.nonEmpty) {
                    val allLVs =
                        localVariableTables.
                            map(_.asInstanceOf[LocalVariableTable].localVariables).toIndexedSeq
                    val theLVT = allLVs.flatten
                    new LocalVariableTable(theLVT) +: otherAttributes1
                } else {
                    attributes
                }

            val (lineNumberTables, otherAttributes2) =
                newAttributes1 partition {
                    _.isInstanceOf[UnpackedLineNumberTable]
                }
            val newAttributes2 =
                if (lineNumberTables.nonEmpty && lineNumberTables.tail.nonEmpty) {
                    val mergedTables =
                        lineNumberTables.flatMap(_.asInstanceOf[UnpackedLineNumberTable].lineNumbers)
                    val sortedTable =
                        mergedTables.sortWith((ltA, ltB) ⇒ ltA.startPC < ltB.startPC)
                    new UnpackedLineNumberTable(sortedTable) +: otherAttributes2
                } else {
                    newAttributes1
                }

            new Code(maxStack, maxLocals, instructions, exceptionHandlers, newAttributes2)
        }
    }

    def unapply(
        code: Code
    ): Option[(Int, Int, Array[Instruction], ExceptionHandlers, Attributes)] = {
        import code._
        Some((maxStack, maxLocals, instructions, exceptionHandlers, attributes))
    }

    /**
     * The unique id associated with attributes of kind: [[Code]].
     *
     * `KindId`s can be used for efficient branching on attributes.
     */
    final val KindId = 6

    /**
     * The maximum number of registers required to execute the code - independent
     * of the number of parameters.
     *
     * @note    The method's descriptor may actually require
     */
    def computeMaxLocalsRequiredByCode(instructions: Array[Instruction]): Int = {
        val instructionsLength = instructions.length
        var pc = 0
        var maxRegisterIndex = -1
        var modifiedByWide = false
        do {
            val i: Instruction = instructions(pc)
            if (i == WIDE) {
                modifiedByWide = true
                pc += 1
            } else {
                if (i.writesLocal) {
                    var lastRegisterIndex = i.indexOfWrittenLocal
                    if (i.isStoreLocalVariableInstruction &&
                        i.asStoreLocalVariableInstruction.computationalType.operandSize == 2) {
                        // i.e., not IINC...
                        lastRegisterIndex += 1
                    }
                    if (lastRegisterIndex > maxRegisterIndex) {
                        maxRegisterIndex = lastRegisterIndex
                    }
                }
                pc = i.indexOfNextInstruction(pc, modifiedByWide)
                modifiedByWide = false
            }
        } while (pc < instructionsLength)

        maxRegisterIndex + 1 /* the first register has index 0 */
    }

    def computeMaxLocals(
        isInstanceMethod: Boolean,
        descriptor:       MethodDescriptor,
        instructions:     Array[Instruction]
    ): Int = {
        Math.max(
            computeMaxLocalsRequiredByCode(instructions),
            descriptor.parameterTypes.foldLeft(if (isInstanceMethod) 1 else 0) { (c, n) ⇒
                c + n.computationalType.operandSize
            }
        )
    }

    def computeCFG(
        instructions:      Array[Instruction],
        exceptionHandlers: ExceptionHandlers  = IndexedSeq.empty,
        classHierarchy:    ClassHierarchy     = ClassHierarchy.PreInitializedClassHierarchy
<<<<<<< HEAD
    ): CFG[Instruction] = {
=======
    ): CFG[Instruction, Code] = {
>>>>>>> 9deb3a43
        CFGFactory(
            Code(Int.MaxValue, Int.MaxValue, instructions, exceptionHandlers),
            classHierarchy
        )
    }

    /**
     * Computes the maximum stack size required when executing this code block.
     *
     * @note If the cfg is available, call the respective `computeMaxStack` method.
     *
     * @throws java.lang.ClassFormatError If the stack size differs between execution paths.
     */
    @throws[ClassFormatError]("if it is impossible to compute the maximum height of the stack")
    def computeMaxStack(
        instructions:      Array[Instruction],
        classHierarchy:    ClassHierarchy     = ClassHierarchy.PreInitializedClassHierarchy,
        exceptionHandlers: ExceptionHandlers  = IndexedSeq.empty
    ): Int = {
        computeMaxStack(
            instructions,
            exceptionHandlers,
            computeCFG(instructions, exceptionHandlers, classHierarchy)
        )
    }

    /**
     * Computes the maximum stack size required when executing this code block.
     *
     * @throws java.lang.ClassFormatError If the stack size differs between execution paths.
     */
    @throws[ClassFormatError]("if it is impossible to compute the maximum height of the stack")
    def computeMaxStack(
        instructions:      Array[Instruction],
        exceptionHandlers: ExceptionHandlers,
<<<<<<< HEAD
        cfg:               CFG[Instruction]
=======
        cfg:               CFG[Instruction, Code]
>>>>>>> 9deb3a43
    ): Int = {
        // Basic idea: follow all paths
        var maxStackDepth: Int = 0

        // IntPair:  /*PC*/ Int, Int /*stackdepth before executing the instruction*/
        var paths: Chain[IntPair] = Naught
        val visitedPCs = new mutable.BitSet(instructions.length)

        // We start with the first instruction and an empty stack.
        paths :&:= IntPair(0, 0)
        visitedPCs += 0

        // We have to make sure, that all exception handlers are evaluated for
        // max_stack, if an exception is caught, the stack size is always 1 -
        // containing the exception itself.
        for (exceptionHandler ← exceptionHandlers) {
            val handlerPC = exceptionHandler.handlerPC
            if (visitedPCs.add(handlerPC)) paths :&:= IntPair(handlerPC, 1)
        }

        while (paths.nonEmpty) {
            val stackInfo = paths.head
            val pc = stackInfo._1
            val initialStackDepth = stackInfo._2
            paths = paths.tail
            val stackDepth = initialStackDepth + instructions(pc).stackSlotsChange
            maxStackDepth = Math.max(maxStackDepth, stackDepth)
            cfg.foreachSuccessor(pc) { succPC ⇒
                if (visitedPCs.add(succPC)) {
                    paths :&:= IntPair(succPC, stackDepth)
                }
            }
        }

        maxStackDepth
    }

}<|MERGE_RESOLUTION|>--- conflicted
+++ resolved
@@ -1588,11 +1588,7 @@
      * @return the stack depth or -1 if the instruction is invalid/dead.
      */
     @throws[ClassFormatError]("if it is impossible to compute the maximum height of the stack")
-<<<<<<< HEAD
-    def stackDepthAt(atPC: Int, cfg: CFG[Instruction]): Int = {
-=======
     def stackDepthAt(atPC: Int, cfg: CFG[Instruction, Code]): Int = {
->>>>>>> 9deb3a43
         var paths: Chain[( /*PC*/ Int, Int /*stackdepth before executing the instruction*/ )] = Naught
         val visitedPCs = new mutable.BitSet(instructions.length)
 
@@ -1916,11 +1912,7 @@
         instructions:      Array[Instruction],
         exceptionHandlers: ExceptionHandlers  = IndexedSeq.empty,
         classHierarchy:    ClassHierarchy     = ClassHierarchy.PreInitializedClassHierarchy
-<<<<<<< HEAD
-    ): CFG[Instruction] = {
-=======
     ): CFG[Instruction, Code] = {
->>>>>>> 9deb3a43
         CFGFactory(
             Code(Int.MaxValue, Int.MaxValue, instructions, exceptionHandlers),
             classHierarchy
@@ -1956,11 +1948,7 @@
     def computeMaxStack(
         instructions:      Array[Instruction],
         exceptionHandlers: ExceptionHandlers,
-<<<<<<< HEAD
-        cfg:               CFG[Instruction]
-=======
         cfg:               CFG[Instruction, Code]
->>>>>>> 9deb3a43
     ): Int = {
         // Basic idea: follow all paths
         var maxStackDepth: Int = 0
