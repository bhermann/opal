/* BSD 2-Clause License - see OPAL/LICENSE for details. */
package org.opalj
package br
package fpcf
package properties

import scala.annotation.switch

import org.opalj.collection.immutable.EmptyIntTrieSet
import org.opalj.collection.immutable.IntTrieSet
import org.opalj.fpcf.Entity
import org.opalj.fpcf.OrderedProperty
import org.opalj.fpcf.PropertyKey
import org.opalj.fpcf.PropertyMetaInformation
import org.opalj.fpcf.PropertyStore
import org.opalj.br.fpcf.properties.Purity.ContextuallyPureFlags
import org.opalj.br.fpcf.properties.Purity.ContextuallySideEffectFreeFlags
import org.opalj.br.fpcf.properties.Purity.ImpureFlags
import org.opalj.br.fpcf.properties.Purity.IsNonDeterministic
import org.opalj.br.fpcf.properties.Purity.ModifiesParameters
import org.opalj.br.fpcf.properties.Purity.NotCompileTimePure
import org.opalj.br.fpcf.properties.Purity.PerformsDomainSpecificOperations
import org.opalj.br.fpcf.properties.Purity.PureFlags
import org.opalj.br.fpcf.properties.Purity.SideEffectFreeFlags
import org.opalj.br.instructions.PrimitiveLDC
import org.opalj.br.instructions.SIPUSH
import org.opalj.br.instructions.BIPUSH
import org.opalj.br.instructions.LDC
import org.opalj.br.instructions.LDC_W
import org.opalj.br.instructions.LDC2_W
import org.opalj.br.instructions.ALOAD
import org.opalj.br.instructions.DLOAD
import org.opalj.br.instructions.FLOAD
import org.opalj.br.instructions.ILOAD
import org.opalj.br.instructions.LLOAD
<<<<<<< HEAD
import org.opalj.br.instructions.AALOAD
import org.opalj.br.instructions.AASTORE
import org.opalj.br.instructions.ARETURN
import org.opalj.br.instructions.ARRAYLENGTH
import org.opalj.br.instructions.BALOAD
import org.opalj.br.instructions.BASTORE
import org.opalj.br.instructions.CALOAD
import org.opalj.br.instructions.CASTORE
import org.opalj.br.instructions.DALOAD
import org.opalj.br.instructions.DASTORE
import org.opalj.br.instructions.DRETURN
import org.opalj.br.instructions.FALOAD
import org.opalj.br.instructions.FASTORE
import org.opalj.br.instructions.FRETURN
import org.opalj.br.instructions.GETFIELD
import org.opalj.br.instructions.GETSTATIC
import org.opalj.br.instructions.IALOAD
import org.opalj.br.instructions.IASTORE
import org.opalj.br.instructions.IF_ACMPEQ
import org.opalj.br.instructions.IF_ACMPNE
import org.opalj.br.instructions.INVOKEDYNAMIC
import org.opalj.br.instructions.INVOKEINTERFACE
import org.opalj.br.instructions.INVOKESPECIAL
=======
>>>>>>> 60c45012
import org.opalj.br.instructions.INVOKESTATIC
import org.opalj.br.instructions.GETSTATIC

sealed trait PurityPropertyMetaInformation extends PropertyMetaInformation {

    final type Self = Purity

}

/**
 * Describes the level of the purity of a [[org.opalj.br.DeclaredMethod]].
 *
 * In general, a method is pure if its result only depends on its inputs
 * and/or immutable global state and the execution of the method does not have any side effects;
 * an instance method's inputs include the current object that is the receiver of the call.
 *
 * '''The description of the purity levels is inspired by the definition found on wikipedia:'''
 *
 * [...] a function may be considered a pure function if both of the following statements about
 * the function hold:
 *  -   The function always evaluates to the same result value given the same argument value(s).
 *      The function result value cannot depend on any hidden information or state that may change
 *      while program execution proceeds or between different executions of the program, nor can it
 *      depend on any external input from I/O devices.
 *
 *      '''Hence, using true constants (e.g., Math.e) is not a problem as well as creating
 *      intermediate (mutable) data structures.
 *      More precisely, methods are pure if the values they refer to always (even across program
 *      runs) have an identical shape and the precise location in the heap is not relevant (e.g.,
 *      java.lang.Object.hashCode() and ...toString() are not pure).'''
 *
 *  -   Evaluation of the result does not cause any semantically observable side effect or output,
 *      such as mutation of mutable objects or output to I/O devices.
 *      The result value need not depend on all (or any) of the argument values. However, it must
 *      depend on nothing other than the argument values. The function may return multiple result
 *      values and these conditions must apply to all returned values for the function to be
 *      considered pure. If an argument is "call-by-reference", any parameter mutation will alter
 *      the value of the argument outside the function, which will render the function impure.
 *
 * Given the preceding specification, the purity of a method is described by the subclasses of
 * this property. In the following, the prefix of the names of the purity levels are used to
 * identify the certainty of the computation of the purity; the letters have the following meaning:
 *  - LB = Lower Bound; the method is at least &lt;PURITY_LEVEL&gt;, but can still be even more pure.
 *  - C = Conditional; i.e., the current purity level depends on the purity level of other entities
 *    (These states are primarily used by the analysis to record the analysis progress.)
 *  - D = The method is &lt;PURITY_LEVEL&GT; if certain '''Domain-specific''' (non-pure) operations
 *    are ignored.
 *
 * [[ImpureByLackOfInformation]] methods have no constraints on their behavior. They may have side effect and
 * depend on all accessible (global) state. Analyses can always return `(LB)Impure` as a safe
 * default value - even if they are not able to prove that a method is indeed impure; however,
 * in the latter case using [[ImpureByAnalysis]] is recommended as this enables subsequent analyses
 * to refine the property. There are several implementations of [[ImpureByAnalysis]] which give additional
 * reasoning why the analysis classified a method as impure.
 *
 * [[SideEffectFree]] methods may depend on all accessible (and mutable) state, but may not have
 * any side effects.
 * In single-threaded execution, this means that the object graph of the program may not
 * have changed between invocation of the method and its return, except for potentially additional
 * objects allocated by the method. For multi-threaded execution, the object graph may not change
 * due to the invocation of the method, again except allocation of new objects. Note that the object
 * graph may change during execution of the method due to other methods executing on concurrent
 * threads. The method must not have any effects (besides consumption of resources like memory and
 * processor time) on methods executing concurrently, in particular it may not acquire any locks on
 * objects that concurrent methods could also try to acquire.
 *
 * Analyses may return [[SideEffectFree]] as a safe default value if they are unable to guarantee
 * that a method is [[Pure]], even if it is. However, to return `SideEffectFree` the analysis has
 * to guarantee that the method does not have any side effects.
 *
 * [[Pure]] methods must be side effect free as described above and their result may only
 * depend on their parameters (including the receiver object) and global constants. In particular,
 * the result of a pure method must be structurally identical each time the method is invoked with
 * structurally identical parameters.
 * I.e., pure methods may depend on the aliasing relation between their
 * parameters or between their parameters and global constants. E.g., the following method is
 * pure:
 * {{{
 * def cmp(s: String) : Boolean = {
 *      // Reference(!) comparison of s with the interned string "Demo":
 *      s eq "Demo";
 * }
 * }}}
 * In multi-threaded execution, pure methods can not depend on any mutable state of their
 * parameters if that state might be mutated by concurrently executing methods.
 *
 * Analyses may return [[Pure]] only if they are able to guarantee that a method fulfills these
 * requirements.
 *
 * [[CompileTimePure]] methods additionally may only use global state that is compile-time constant
 * (i.e., deterministically initialized to the same value on every execution of the program). If
 * their return value is of a reference type, they must return the same reference each time they are
 * invoked with identical parameters.
 *
 * `ExternallySideEffectFree` and `ExternallyPure` methods are also similar to
 * [[SideEffectFree]] and [[Pure]] methods, respectively, but may modify their receiver object.
 * These properties may be used to detect changes that are confined because the receiver object is
 * under the control of the caller.
 *
 * [[ContextuallySideEffectFree]] and [[ContextuallyPure]] methods may modifiy not only their
 * receiver object but all of their parameters. Therefore, these properties can be used to detect
 * confined changes because all parameters are under the control of the caller.
 *
 * [[DSideEffectFree]] and [[DPure]] methods may perform actions that are
 * generally considered impure (or non-deterministic in the case of `DPure`), but that
 * some clients may want to treat as pure. Such actions include, e.g. logging. A `Rater` is used to
 * identify such actions and the properties contain a set of reasons assigned by the Rater.
 *
 * `DExternallySideEffectFree` and `DExternallyPure` methods are similar, but may again
 * modify their receiver, while [[DContextuallySideEffectFree]] and [[DContextuallyPure]]
 * methods may modify their parameters.
 *
 * [[ImpureByLackOfInformation]] is (also) used as the fallback value if no purity information could be
 * computed for a method (no analysis is scheduled). Conceptually, clients must treat this in the
 * same way as [[ImpureByAnalysis]] except that a future refinement may be possible in case of [[ImpureByAnalysis]].
 *
 * @author Michael Eichberg
 * @author Dominik Helm
 */
sealed abstract class Purity
    extends IndividualProperty[Purity, VirtualMethodPurity]
    with OrderedProperty
    with PurityPropertyMetaInformation {

    /**
     * The globally unique key of the [[Purity]] property.
     */
    final def key: PropertyKey[Purity] = Purity.key

    val flags: Int

    def isCompileTimePure: Boolean = (flags & NotCompileTimePure) == 0
    def isDeterministic: Boolean = (flags & IsNonDeterministic) == 0
    def modifiesParameters: Boolean = (flags & ModifiesParameters) != 0
    def usesDomainSpecificActions: Boolean = (flags & PerformsDomainSpecificOperations) != 0

    final val aggregatedProperty = new VirtualMethodPurity(this)

    /**
     * Combines this purity value with another one to represent the progress by a purity
     * analysis in one phase.
     * Conditional as well as unconditional values are combined to the purity level that expresses
     * a weaker purity, thereby incorporating the effect of counter-examples to a stronger purity.
     * Thus, the result of this operation is used to represent a (potentially conditional) upper
     * bound on the possible final result of the purity analysis that performs this operation.
     * If one of the combined purity values is conditional and the other is not, the result will be
     * the same as if the conditional purity value was combined with the conditional value that
     * corresponds to the unconditional value.
     */
    override def meet(other: Purity): Purity = {
        other match {
            case _: ClassifiedImpure           ⇒ other
            case _ if other.modifiesParameters ⇒ other.meet(this)
            case _ ⇒
                Purity(this.flags | other.flags)
        }
    }

    def withoutContextual: Purity =
        if (modifiesParameters) Purity(flags & ~ModifiesParameters) else this

    val modifiedParams: IntTrieSet = EmptyIntTrieSet

    override def checkIsEqualOrBetterThan(e: Entity, other: Purity): Unit = {}
}

object Purity extends PurityPropertyMetaInformation {

    def fastTrack(ps: PropertyStore, dm: DeclaredMethod): Option[Purity] = {
        if (!dm.hasSingleDefinedMethod)
            Some(ImpureByLackOfInformation)
        else if (dm.definedMethod.classFile.thisType ne dm.declaringClassType)
            None
        else {
            val method = dm.definedMethod
            val body = method.body
            if (body.isEmpty)
                Some(ImpureByAnalysis)
            else
                fastTrackForConcreteMethod(dm.definedMethod)
        }
    }

    def fastTrackForConcreteMethod(method: Method): Option[Purity] = {
        if (method.isSynchronized && method.isStatic) {
            // TODO Why "&& isStatic"?
            return Some(ImpureByAnalysis);
        }

        val code = method.body.get
        val instructions = code.instructions
        code.codeSize match {
            // In the following cases, we can distinguish a number of patterns,
            // which are definitively always pure:

<<<<<<< HEAD
            case 0 | 1 | 2 ⇒
=======
            case 1 | 2 ⇒
>>>>>>> 60c45012
                // A method with this size can't throw a _new_ exception or have a control-flow
                // statement. Given that the method has to return a value/throw a value the
                // only preceding instruction could be load or const instruction.
                Some(CompileTimePure);

            case 3 ⇒
                val firstInstruction = instructions(0)
                firstInstruction.opcode match {
                    case LDC.opcode if firstInstruction.isInstanceOf[PrimitiveLDC[_]] ⇒
                        Some(CompileTimePure);
                    case BIPUSH.opcode |
                        ILOAD.opcode | FLOAD.opcode | ALOAD.opcode |
                        LLOAD.opcode | DLOAD.opcode ⇒
                        Some(CompileTimePure);
                    case _ ⇒
<<<<<<< HEAD
                        // TODO Can we identify situations where we are definitively impure?
=======
>>>>>>> 60c45012
                        // The patterns handled above are:
                        //      LoadPrimitveConstant - return
                        //      BIPUSH - return
                        //      (I|A|L|D|F)LOAD - (I|A|L|D|F)return
                        // The patterns not handled above are (e.g):
                        //      (Frequent)  LoadClass|LoadMethodType|LoadMethodHandle - return
                        //      (Very rare) ALOAD_1, ARRAYLENGTH, IRETURN
                        None
                }

            case 4 ⇒
                val firstInstruction = instructions(0)
                firstInstruction.opcode match {
                    case LDC_W.opcode if firstInstruction.isInstanceOf[PrimitiveLDC[_]] ⇒
<<<<<<< HEAD
                        Some(CompileTimePure);
                    case LDC2_W.opcode | SIPUSH.opcode ⇒
                        Some(CompileTimePure);
                    case SIPUSH.opcode ⇒
                        Some(CompileTimePure);
                    case GetStatic.opcode | INVOKESTATIC.opcode =>
                        return None
                    case _ ⇒
                        // TODO Can we identify situations where we are definitively impure?
                        //None
                        continueAnalysisOfMethod(method)
                }
            case _ ⇒
                continueAnalysisOfMethod(method)
        }
    }

    /** Only defined for methods which are not (static synchronized) and which have a body. */
    private[this] def continueAnalysisOfMethod(method: Method): Option[Purity] = {
        val body = method.body.get
        if (body.codeSize > 36) {
            // The number 36 is dervived from a careful analysis of the JDK's method w.r.t purity
            // using the algorithm below; i.e., for methods which are longer than 36 byte, no
            // pure method was found.
            return None;
        }
        if (method.isSynchronized || method.returnType.isReferenceType) {
            // we just don't handle this type of methods...
            return None;
        }

        val methodName = method.name
        val methodDescriptor = method.descriptor
        val declaringClassType = method.classFile.thisType

        val isPure =
            body.iterator.forall { instruction ⇒
                instruction.opcode match {
                    case INVOKESPECIAL.opcode | INVOKESTATIC.opcode ⇒ instruction match {

                        case MethodInvocationInstruction(`declaringClassType`, _, `methodName`, `methodDescriptor`) ⇒
                            // We have a self-recursive call; such calls do not influence
                            // the computation of the method's purity and are ignored.
                            // Let's continue with the evaluation of the next instruction.
                            true

                        case mii: NonVirtualMethodInvocationInstruction ⇒ false
                    }

                    case GETSTATIC.opcode | GETFIELD.opcode |
                        PUTFIELD.opcode | PUTSTATIC.opcode |
                        AALOAD.opcode | AASTORE.opcode |
                        BALOAD.opcode | BASTORE.opcode |
                        CALOAD.opcode | CASTORE.opcode |
                        SALOAD.opcode | SASTORE.opcode |
                        IALOAD.opcode | IASTORE.opcode |
                        LALOAD.opcode | LASTORE.opcode |
                        DALOAD.opcode | DASTORE.opcode |
                        FALOAD.opcode | FASTORE.opcode |
                        ARRAYLENGTH.opcode |
                        MONITORENTER.opcode | MONITOREXIT.opcode |
                        INVOKEDYNAMIC.opcode |
                        INVOKEVIRTUAL.opcode | INVOKEINTERFACE.opcode ⇒
                        false

                    case ARETURN.opcode |
                        IRETURN.opcode | FRETURN.opcode | DRETURN.opcode | LRETURN.opcode |
                        RETURN.opcode ⇒
                        // if we have a monitor instruction the method is impure anyway..
                        // hence, we can ignore the monitor related implicit exception
                        true

                    // Reference comparisons may have different results for structurally equal values
                    case IF_ACMPEQ.opcode | IF_ACMPNE.opcode ⇒
                        false

                    case _ ⇒
                        // All other instructions (IFs, Load/Stores, Arith., etc.) are pure
                        // as long as no implicit exceptions are raised.
                        // Remember that NEW/NEWARRAY/etc. may raise OutOfMemoryExceptions.
                        instruction.jvmExceptions.isEmpty
                    // JVM Exceptions reify the stack and, hence, make the method impure as
                    // the calling context is now an explicit part of the method's result.
                    //Impure
                }
            }

        if (isPure)
            Some(CompileTimePure)
        else
            None
=======
                        Some(CompileTimePure)
                    case LDC2_W.opcode | SIPUSH.opcode ⇒
                        Some(CompileTimePure)
                    case GETSTATIC.opcode | INVOKESTATIC.opcode ⇒
                        // not handled by the subsequent algorithm....
                        None

                    case _ ⇒
                        // handle "NEWARRAY" case => compile-time pure
                        None
                }

            case 5 ⇒
                // putstatic as second instruction => impure
                // anewarray  as second instruction => compile-time pure
                // else...
                None

            case _ ⇒
                None
        }
>>>>>>> 60c45012
    }

    /**
     * The key associated with every purity property. The name is "Purity"; the fallback is
     * "Impure".
     */
    final val key = PropertyKey.create[DeclaredMethod, Purity](
        "Purity",
        ImpureByLackOfInformation,
        fastTrackPropertyComputation = fastTrack _
    )

    final val NotCompileTimePure = 0x1
    final val IsNonDeterministic = 0x2
    final val PerformsDomainSpecificOperations = 0x4
    final val ModifiesParameters = 0x8

    final val PureFlags = NotCompileTimePure
    final val SideEffectFreeFlags = IsNonDeterministic | PureFlags
    final val ContextuallyPureFlags = PureFlags | ModifiesParameters
    final val ContextuallySideEffectFreeFlags = SideEffectFreeFlags | ModifiesParameters
    // There is no flag for impurity as analyses have to treat [[ClassifiedImpure]] specially anyway
    final val ImpureFlags = ContextuallySideEffectFreeFlags | PerformsDomainSpecificOperations

    /**
     * Returns the purity level matching the given flags for internal use by the combine operation
     * and unconditional/withoutExternal.
     * This will not return Impure/LBImpure as they have to be handled seperately.
     */
    private def apply(flags: Int): Purity = (flags: @switch) match {
        case CompileTimePure.flags ⇒ CompileTimePure
        case Pure.flags            ⇒ Pure
        // For non-pure levels, we don't have compile-time purity anymore
        case _ ⇒ (flags | NotCompileTimePure: @switch) match {
            case SideEffectFree.flags  ⇒ SideEffectFree
            case DPure.flags           ⇒ DPure
            case DSideEffectFree.flags ⇒ DSideEffectFree
        }
    }

    def apply(name: String): Option[Purity] = name match {
        case "CompileTimePure" ⇒ Some(CompileTimePure)
        case "Pure"            ⇒ Some(Pure)
        case "SideEffectFree"  ⇒ Some(SideEffectFree)
        case "DPure"           ⇒ Some(DPure)
        case "DSideEffectFree" ⇒ Some(DSideEffectFree)
        case _ if name.startsWith("ContextuallyPure{") ⇒
            Some(ContextuallyPure(parseParams(name.substring(17, name.length - 1))))
        case _ if name.startsWith("ContextuallySideEffectFree{") ⇒
            Some(ContextuallyPure(parseParams(name.substring(27, name.length - 1))))
        case _ if name.startsWith("DContextuallyPure{") ⇒
            Some(ContextuallyPure(parseParams(name.substring(18, name.length - 1))))
        case _ if name.startsWith("DContextuallySideEffectFree{") ⇒
            Some(ContextuallyPure(parseParams(name.substring(28, name.length - 1))))
        case _ ⇒ None
    }

    def parseParams(s: String): IntTrieSet = {
        val params = s.split(',')
        var result: IntTrieSet = EmptyIntTrieSet
        for (p ← params)
            result = result + Integer.valueOf(p)
        result
    }
}

/**
 * The respective method is pure and does depend only on global state that is initialized
 * deterministically to the same value on every execution of the program.
 *
 * @see [[Purity]] for further details regarding the purity levels.
 */
case object CompileTimePure extends Purity {
    final val flags = 0 // <=> no flag is set

    final val isRefinable = false
    override def meet(other: Purity): Purity = other

    override def bottomness: Int = 5
}

/**
 * The respective method is at least pure.
 *
 *  @see [[Purity]] for further details regarding the purity levels.
 */
case object Pure extends Purity {
    final val flags = PureFlags

    override def bottomness: Int = 4
}

/**
 * The respective method is side-effect free, i.e. it does not have side-effects but its results may
 * still be non-deterministic.
 *
 * @see [[Purity]] for further details regarding the purity levels.
 */
case object SideEffectFree extends Purity {
    final val flags = SideEffectFreeFlags

    override def bottomness: Int = 3
}

/*
/**
 * The respective method may modify its receiver, but is pure otherwise.
 *
 * A method calling a `ExternallyPure` method can be `Pure` if the receiver of the call is confined
 * inside that method.
 *
 * @see [[Purity]] for further details regarding the purity levels.
 */
case object ExternallyPure extends Purity {
    final val flags = ExternallyPureFlags
}

/**
 * The respective method may modify its receiver, but otherwise it is side-effect free, i.e. it does
 * not have side effects but its results may still be non-deterministic.
 *
 * A method calling a `ExternallySideEffectFree` method can be `SideEffectFree` if the receiver of
 * the call is confined inside that method.
 *
 * @see [[Purity]] for further details regarding the purity levels.
 */
case object ExternallySideEffectFree extends Purity {
    final val flags = ExternallySideEffectFreeFlags
}*/

/**
 * The respective method may modify its parameters, but is pure otherwise.
 *
 * A method calling a `ContextuallyPure` method can be `Pure` if the parameters of the call are
 * confined inside that method.
 *
 * @see [[Purity]] for further details regarding the purity levels.
 */
case class ContextuallyPure(override val modifiedParams: IntTrieSet) extends Purity {
    final val flags = ContextuallyPureFlags

    override def meet(other: Purity): Purity = other match {
        case _: ClassifiedImpure            ⇒ other
        case ContextuallyPure(p)            ⇒ ContextuallyPure(this.modifiedParams ++ p)
        case ContextuallySideEffectFree(p)  ⇒ ContextuallySideEffectFree(this.modifiedParams ++ p)
        case DContextuallyPure(p)           ⇒ DContextuallyPure(this.modifiedParams ++ p)
        case DContextuallySideEffectFree(p) ⇒ DContextuallySideEffectFree(this.modifiedParams ++ p)
        case _ ⇒
            (other.flags: @switch) match {
                case CompileTimePure.flags | Pure.flags ⇒ this
                // For non-pure levels, we don't have compile-time purity anymore
                case _ ⇒ (other.flags | NotCompileTimePure: @switch) match {
                    case SideEffectFree.flags  ⇒ ContextuallySideEffectFree(modifiedParams)
                    case DPure.flags           ⇒ DContextuallyPure(modifiedParams)
                    case DSideEffectFree.flags ⇒ DContextuallySideEffectFree(modifiedParams)
                }
            }
    }

    override def bottomness: Int = 3
}

/**
 * The respective method may modify its parameters, but otherwise it is side-effect free, i.e. it
 * does not have side effects but its results may still be non-deterministic.
 *
 * A method calling a `ConteuxtuallySideEffectFree` method can be `SideEffectFree` if the parameters
 * of the call are confined inside that method.
 *
 * @see [[Purity]] for further details regarding the purity levels.
 */
case class ContextuallySideEffectFree(override val modifiedParams: IntTrieSet) extends Purity {
    final val flags = ContextuallySideEffectFreeFlags

    override def meet(other: Purity): Purity = other match {
        case _: ClassifiedImpure            ⇒ other
        case ContextuallyPure(p)            ⇒ ContextuallySideEffectFree(this.modifiedParams ++ p)
        case ContextuallySideEffectFree(p)  ⇒ ContextuallySideEffectFree(this.modifiedParams ++ p)
        case DContextuallyPure(p)           ⇒ DContextuallySideEffectFree(this.modifiedParams ++ p)
        case DContextuallySideEffectFree(p) ⇒ DContextuallySideEffectFree(this.modifiedParams ++ p)
        case _ ⇒
            (other.flags: @switch) match {
                case CompileTimePure.flags | Pure.flags ⇒ this
                // For non-pure levels, we don't have compile-time purity anymore
                case _ ⇒ (other.flags | NotCompileTimePure: @switch) match {
                    case SideEffectFree.flags ⇒ this
                    case DPure.flags | DSideEffectFree.flags ⇒
                        DContextuallySideEffectFree(modifiedParams)
                }
            }
    }

    override def bottomness: Int = 2
}

/**
 * The respective method may perform actions that are generally considered impure or
 * non-deterministic that some clients may wish to treat as pure. Otherwise it is pure.
 *
 * @see [[Purity]] for further details regarding the purity levels.
 */
case object DPure extends Purity {
    final val flags = PureFlags | PerformsDomainSpecificOperations

    override def bottomness: Int = 3
}

/**
 * The respective method may perform actions that are generally considered impure that some clients
 * may wish to treat as pure. Otherwise it is side-effect free.
 *
 * @see [[Purity]] for further details regarding the purity levels.
 */
case object DSideEffectFree extends Purity {
    final val flags = SideEffectFreeFlags | PerformsDomainSpecificOperations

    override def bottomness: Int = 2
}
/*
/**
 * The respective method may perform actions that are generally considered impure or
 * non-deterministic that some clients may wish to treat as pure and it may modify its receiver.
 * Otherwise it is pure.
 *
 * @see [[Purity]] for further details regarding the purity levels.
 */
case object DExternallyPure extends Purity {
    final val flags = ExternallyPureFlags | PerformsDomainSpecificOperations
}

/**
 * The respective method may perform actions that are generally considered impure that some clients
 * may wish to treat as pure and it may modify its receiver. Otherwise it is side-effect free.
 *
 * @see [[Purity]] for further details regarding the purity levels.
 */
case object DExternallySideEffectFree extends Purity {
    final val flags = ExternallySideEffectFreeFlags | PerformsDomainSpecificOperations
}*/

/**
 * The respective method may perform actions that are generally considered impure or
 * non-deterministic that some clients may wish to treat as pure and it may modify its parameters.
 * Otherwise it is pure.
 *
 * @see [[Purity]] for further details regarding the purity levels.
 */
case class DContextuallyPure(override val modifiedParams: IntTrieSet) extends Purity {
    final val flags = ContextuallyPureFlags | PerformsDomainSpecificOperations

    override def meet(other: Purity): Purity = other match {
        case _: ClassifiedImpure            ⇒ other
        case ContextuallyPure(p)            ⇒ DContextuallyPure(this.modifiedParams ++ p)
        case ContextuallySideEffectFree(p)  ⇒ DContextuallySideEffectFree(this.modifiedParams ++ p)
        case DContextuallyPure(p)           ⇒ DContextuallyPure(this.modifiedParams ++ p)
        case DContextuallySideEffectFree(p) ⇒ DContextuallySideEffectFree(this.modifiedParams ++ p)
        case _ ⇒
            (other.flags: @switch) match {
                case CompileTimePure.flags | Pure.flags ⇒ this
                // For non-pure levels, we don't have compile-time purity anymore
                case _ ⇒ (other.flags | NotCompileTimePure: @switch) match {
                    case SideEffectFree.flags | DSideEffectFree.flags ⇒
                        DContextuallySideEffectFree(modifiedParams)
                    case DPure.flags ⇒ this
                }
            }
    }

    override def bottomness: Int = 2
}

/**
 * The respective method may perform actions that are generally considered impure that some clients
 * may wish to treat as pure and it may modify its parameters. Otherwise it is side-effect free.
 *
 * @see [[Purity]] for further details regarding the purity levels.
 */
case class DContextuallySideEffectFree(override val modifiedParams: IntTrieSet) extends Purity {
    final val flags = ContextuallySideEffectFreeFlags | PerformsDomainSpecificOperations

    override def meet(other: Purity): Purity = other match {
        case _: ClassifiedImpure            ⇒ other
        case ContextuallyPure(p)            ⇒ DContextuallySideEffectFree(this.modifiedParams ++ p)
        case ContextuallySideEffectFree(p)  ⇒ DContextuallySideEffectFree(this.modifiedParams ++ p)
        case DContextuallyPure(p)           ⇒ DContextuallySideEffectFree(this.modifiedParams ++ p)
        case DContextuallySideEffectFree(p) ⇒ DContextuallySideEffectFree(this.modifiedParams ++ p)
        case _                              ⇒ this
    }

    override def bottomness: Int = 1
}

/**
 * Clients have to treat the method as impure. If the property is refinable clients can keep
 * the dependency.
 */
sealed abstract class ClassifiedImpure extends Purity {
    final val flags = ImpureFlags
    override val withoutContextual: ClassifiedImpure = this

    override def bottomness: Int = 0
}

/**
 * The method needs to be treated as impure for the time being. However, the current
 * analysis is not able to derive a more precise result; no more dependency exist.
 */
case object ImpureByAnalysis extends ClassifiedImpure {
    override def meet(other: Purity): Purity = {
        other match {
            case ImpureByLackOfInformation ⇒ ImpureByLackOfInformation
            case _                         ⇒ this
        }
    }
}

/** The method is (finally classified as) impure; this also models the fallback. */
case object ImpureByLackOfInformation extends ClassifiedImpure {
    override def meet(other: Purity): Purity = this
}<|MERGE_RESOLUTION|>--- conflicted
+++ resolved
@@ -33,32 +33,6 @@
 import org.opalj.br.instructions.FLOAD
 import org.opalj.br.instructions.ILOAD
 import org.opalj.br.instructions.LLOAD
-<<<<<<< HEAD
-import org.opalj.br.instructions.AALOAD
-import org.opalj.br.instructions.AASTORE
-import org.opalj.br.instructions.ARETURN
-import org.opalj.br.instructions.ARRAYLENGTH
-import org.opalj.br.instructions.BALOAD
-import org.opalj.br.instructions.BASTORE
-import org.opalj.br.instructions.CALOAD
-import org.opalj.br.instructions.CASTORE
-import org.opalj.br.instructions.DALOAD
-import org.opalj.br.instructions.DASTORE
-import org.opalj.br.instructions.DRETURN
-import org.opalj.br.instructions.FALOAD
-import org.opalj.br.instructions.FASTORE
-import org.opalj.br.instructions.FRETURN
-import org.opalj.br.instructions.GETFIELD
-import org.opalj.br.instructions.GETSTATIC
-import org.opalj.br.instructions.IALOAD
-import org.opalj.br.instructions.IASTORE
-import org.opalj.br.instructions.IF_ACMPEQ
-import org.opalj.br.instructions.IF_ACMPNE
-import org.opalj.br.instructions.INVOKEDYNAMIC
-import org.opalj.br.instructions.INVOKEINTERFACE
-import org.opalj.br.instructions.INVOKESPECIAL
-=======
->>>>>>> 60c45012
 import org.opalj.br.instructions.INVOKESTATIC
 import org.opalj.br.instructions.GETSTATIC
 
@@ -254,11 +228,7 @@
             // In the following cases, we can distinguish a number of patterns,
             // which are definitively always pure:
 
-<<<<<<< HEAD
-            case 0 | 1 | 2 ⇒
-=======
             case 1 | 2 ⇒
->>>>>>> 60c45012
                 // A method with this size can't throw a _new_ exception or have a control-flow
                 // statement. Given that the method has to return a value/throw a value the
                 // only preceding instruction could be load or const instruction.
@@ -274,10 +244,6 @@
                         LLOAD.opcode | DLOAD.opcode ⇒
                         Some(CompileTimePure);
                     case _ ⇒
-<<<<<<< HEAD
-                        // TODO Can we identify situations where we are definitively impure?
-=======
->>>>>>> 60c45012
                         // The patterns handled above are:
                         //      LoadPrimitveConstant - return
                         //      BIPUSH - return
@@ -292,99 +258,6 @@
                 val firstInstruction = instructions(0)
                 firstInstruction.opcode match {
                     case LDC_W.opcode if firstInstruction.isInstanceOf[PrimitiveLDC[_]] ⇒
-<<<<<<< HEAD
-                        Some(CompileTimePure);
-                    case LDC2_W.opcode | SIPUSH.opcode ⇒
-                        Some(CompileTimePure);
-                    case SIPUSH.opcode ⇒
-                        Some(CompileTimePure);
-                    case GetStatic.opcode | INVOKESTATIC.opcode =>
-                        return None
-                    case _ ⇒
-                        // TODO Can we identify situations where we are definitively impure?
-                        //None
-                        continueAnalysisOfMethod(method)
-                }
-            case _ ⇒
-                continueAnalysisOfMethod(method)
-        }
-    }
-
-    /** Only defined for methods which are not (static synchronized) and which have a body. */
-    private[this] def continueAnalysisOfMethod(method: Method): Option[Purity] = {
-        val body = method.body.get
-        if (body.codeSize > 36) {
-            // The number 36 is dervived from a careful analysis of the JDK's method w.r.t purity
-            // using the algorithm below; i.e., for methods which are longer than 36 byte, no
-            // pure method was found.
-            return None;
-        }
-        if (method.isSynchronized || method.returnType.isReferenceType) {
-            // we just don't handle this type of methods...
-            return None;
-        }
-
-        val methodName = method.name
-        val methodDescriptor = method.descriptor
-        val declaringClassType = method.classFile.thisType
-
-        val isPure =
-            body.iterator.forall { instruction ⇒
-                instruction.opcode match {
-                    case INVOKESPECIAL.opcode | INVOKESTATIC.opcode ⇒ instruction match {
-
-                        case MethodInvocationInstruction(`declaringClassType`, _, `methodName`, `methodDescriptor`) ⇒
-                            // We have a self-recursive call; such calls do not influence
-                            // the computation of the method's purity and are ignored.
-                            // Let's continue with the evaluation of the next instruction.
-                            true
-
-                        case mii: NonVirtualMethodInvocationInstruction ⇒ false
-                    }
-
-                    case GETSTATIC.opcode | GETFIELD.opcode |
-                        PUTFIELD.opcode | PUTSTATIC.opcode |
-                        AALOAD.opcode | AASTORE.opcode |
-                        BALOAD.opcode | BASTORE.opcode |
-                        CALOAD.opcode | CASTORE.opcode |
-                        SALOAD.opcode | SASTORE.opcode |
-                        IALOAD.opcode | IASTORE.opcode |
-                        LALOAD.opcode | LASTORE.opcode |
-                        DALOAD.opcode | DASTORE.opcode |
-                        FALOAD.opcode | FASTORE.opcode |
-                        ARRAYLENGTH.opcode |
-                        MONITORENTER.opcode | MONITOREXIT.opcode |
-                        INVOKEDYNAMIC.opcode |
-                        INVOKEVIRTUAL.opcode | INVOKEINTERFACE.opcode ⇒
-                        false
-
-                    case ARETURN.opcode |
-                        IRETURN.opcode | FRETURN.opcode | DRETURN.opcode | LRETURN.opcode |
-                        RETURN.opcode ⇒
-                        // if we have a monitor instruction the method is impure anyway..
-                        // hence, we can ignore the monitor related implicit exception
-                        true
-
-                    // Reference comparisons may have different results for structurally equal values
-                    case IF_ACMPEQ.opcode | IF_ACMPNE.opcode ⇒
-                        false
-
-                    case _ ⇒
-                        // All other instructions (IFs, Load/Stores, Arith., etc.) are pure
-                        // as long as no implicit exceptions are raised.
-                        // Remember that NEW/NEWARRAY/etc. may raise OutOfMemoryExceptions.
-                        instruction.jvmExceptions.isEmpty
-                    // JVM Exceptions reify the stack and, hence, make the method impure as
-                    // the calling context is now an explicit part of the method's result.
-                    //Impure
-                }
-            }
-
-        if (isPure)
-            Some(CompileTimePure)
-        else
-            None
-=======
                         Some(CompileTimePure)
                     case LDC2_W.opcode | SIPUSH.opcode ⇒
                         Some(CompileTimePure)
@@ -406,7 +279,6 @@
             case _ ⇒
                 None
         }
->>>>>>> 60c45012
     }
 
     /**
