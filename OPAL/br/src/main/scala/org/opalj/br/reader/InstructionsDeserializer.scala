--- conflicted
+++ resolved
@@ -9,15 +9,9 @@
 trait InstructionsDeserializer extends DeferredInvokedynamicResolution {
 
     def Instructions(
-<<<<<<< HEAD
-        as_name_index:       Constant_Pool_Index,
-        as_descriptor_index: Constant_Pool_Index,
-        cp:                  Constant_Pool,
-=======
         cp:                  Constant_Pool,
         ap_name_index:       Constant_Pool_Index,
         ap_descriptor_index: Constant_Pool_Index,
->>>>>>> de8cda07
         source:              Array[Byte]
     ): Instructions
 }