/* BSD 2-Clause License:
 * Copyright (c) 2009 - 2016
 * Software Technology Group
 * Department of Computer Science
 * Technische Universität Darmstadt
 * All rights reserved.
 *
 * Redistribution and use in source and binary forms, with or without
 * modification, are permitted provided that the following conditions are met:
 *
 *  - Redistributions of source code must retain the above copyright notice,
 *    this list of conditions and the following disclaimer.
 *  - Redistributions in binary form must reproduce the above copyright notice,
 *    this list of conditions and the following disclaimer in the documentation
 *    and/or other materials provided with the distribution.
 *
 * THIS SOFTWARE IS PROVIDED BY THE COPYRIGHT HOLDERS AND CONTRIBUTORS "AS IS"
 * AND ANY EXPRESS OR IMPLIED WARRANTIES, INCLUDING, BUT NOT LIMITED TO, THE
 * IMPLIED WARRANTIES OF MERCHANTABILITY AND FITNESS FOR A PARTICULAR PURPOSE
 * ARE DISCLAIMED. IN NO EVENT SHALL THE COPYRIGHT OWNER OR CONTRIBUTORS BE
 * LIABLE FOR ANY DIRECT, INDIRECT, INCIDENTAL, SPECIAL, EXEMPLARY, OR
 * CONSEQUENTIAL DAMAGES (INCLUDING, BUT NOT LIMITED TO, PROCUREMENT OF
 * SUBSTITUTE GOODS OR SERVICES; LOSS OF USE, DATA, OR PROFITS; OR BUSINESS
 * INTERRUPTION) HOWEVER CAUSED AND ON ANY THEORY OF LIABILITY, WHETHER IN
 * CONTRACT, STRICT LIABILITY, OR TORT (INCLUDING NEGLIGENCE OR OTHERWISE)
 * ARISING IN ANY WAY OUT OF THE USE OF THIS SOFTWARE, EVEN IF ADVISED OF THE
 * POSSIBILITY OF SUCH DAMAGE.
 */
package org.opalj
package br
package instructions

import org.opalj.collection.immutable.Chain
import org.opalj.collection.mutable.UShortSet

/**
 * Access jump table by index and jump.
 *
 * @author Michael Eichberg
 */
trait TABLESWITCHLike extends CompoundConditionalBranchInstructionLike {
    def low: Int
    def high: Int

    def caseValues: Seq[Int]

    final def opcode: Opcode = TABLESWITCH.opcode

    final def mnemonic: String = "tableswitch"

    final def indexOfNextInstruction(currentPC: Int)(implicit code: Code): Int = {
        indexOfNextInstruction(currentPC, false)
    }

    final def indexOfNextInstruction(currentPC: PC, modifiedByWide: Boolean): Int = {
        currentPC + 1 + (3 - (currentPC % 4)) + 12 + (high - low + 1) * 4
    }

}

case class TABLESWITCH(
        defaultOffset: Int,
        low:           Int,
        high:          Int,
        jumpOffsets:   IndexedSeq[Int]
) extends CompoundConditionalBranchInstruction with TABLESWITCHLike {
    def caseValueOfJumpOffset(jumpOffset: Int): (Seq[Int], Boolean) = {
        var caseValues = Chain.empty[Int]
        var i = jumpOffsets.length - 1
        while (i >= 0) {
            if (jumpOffsets(i) == jumpOffset)
                caseValues = high - i :&: caseValues
            i -= 1
        }
        (caseValues.toSeq, jumpOffset == defaultOffset)
    }

<<<<<<< HEAD
    override def caseValues: Seq[Int] =
        (low to high).filter(cv ⇒ jumpOffsets(cv - low) != defaultOffset)
=======
    def caseValues: Iterable[Int] = {
        (low to high).view.filter(cv ⇒ jumpOffsets(cv - low) != defaultOffset)
    }
>>>>>>> b0a79297

    final def nextInstructions(
        currentPC:             PC,
        regularSuccessorsOnly: Boolean
    )(
        implicit
        code: Code
    ): PCs = {
        var pcs = UShortSet(currentPC + defaultOffset)
        jumpOffsets foreach (offset ⇒ { pcs = (currentPC + offset) +≈: pcs })
        pcs
    }

    final override def isIsomorphic(thisPC: PC, otherPC: PC)(implicit code: Code): Boolean = {
        val paddingOffset = (thisPC % 4) - (otherPC % 4)

        code.instructions(otherPC) match {

            case TABLESWITCH(otherDefaultOffset, `low`, `high`, otherJumpOffsets) ⇒
                (this.defaultOffset + paddingOffset == otherDefaultOffset) && {
                    val tIt = this.jumpOffsets.iterator
                    val oIt = otherJumpOffsets.iterator
                    var doesMatch = true
                    while (doesMatch && tIt.hasNext) {
                        val tOffset = tIt.next()
                        val oOffset = oIt.next()
                        doesMatch = (tOffset + paddingOffset) == oOffset
                    }
                    doesMatch
                }

            case _ ⇒ false
        }
    }

    override def toString: String =
        "TABLESWITCH("+
            (low to high).zip(jumpOffsets).map(e ⇒ e._1+"⤼"+e._2).mkString(",")+
            ";default⤼"+defaultOffset+
            ")"

    override def toString(pc: Int): String =
        "TABLESWITCH("+
            (low to high).zip(jumpOffsets).map { keyOffset ⇒
                val (key, offset) = keyOffset
                key+"="+(pc + offset) + (if (offset >= 0) "↓" else "↑")
            }.mkString(", ")+
            "; ifNoMatch="+(defaultOffset + pc) + (if (defaultOffset >= 0) "↓" else "↑")+")"

}

/**
 * Defines constants and factory methods.
 *
 * @author Malte Limmeroth
 */
object TABLESWITCH {

    final val opcode = 170

    /**
     * Creates [[LabeledTABLESWITCH]] instructions with `Symbols` as the branch targets.
     *
     * @param branchTargets The first target is chosen when the branch value has the value `low`.
     *                      The second target is chosen if the value is `low+1` etc.
     *
     */
    def apply(
        defaultBranchTarget: Symbol,
        low:                 Int,
        high:                Int,
        branchTargets:       IndexedSeq[Symbol]
    ): LabeledTABLESWITCH = {
        require(
            branchTargets.size == high - low + 1,
            s"there have to be high-low+1 (${high - low + 1}) targets"
        )
        LabeledTABLESWITCH(
            defaultBranchTarget,
            low,
            high,
            branchTargets
        )
    }
}

/**
 * Represents a [[TABLESWITCH]] instruction with unresolved jump targets represented as `Symbols`.
 *
 * @author Malte Limmeroth
 */
case class LabeledTABLESWITCH(
        defaultBranchTarget: Symbol,
        low:                 Int,
        high:                Int,
        jumpTargets:         IndexedSeq[Symbol]
) extends LabeledInstruction with TABLESWITCHLike {
    override def resolveJumpTargets(currentIndex: PC, branchoffsets: Map[Symbol, PC]): TABLESWITCH = {
        TABLESWITCH(
            branchoffsets(defaultBranchTarget) - currentIndex,
            low,
            high,
            jumpTargets.map(branchoffsets(_) - currentIndex)
        )
    }

    override def branchTargets: List[Symbol] = defaultBranchTarget :: jumpTargets.toList

    def caseValueOfJumpTarget(jumpTarget: Symbol): (Seq[Int], Boolean) = {
        var caseValues = Chain.empty[Int]
        var i = jumpTargets.length - 1
        while (i >= 0) {
            if (jumpTargets(i) == jumpTarget)
                caseValues = high - i :&: caseValues
            i -= 1
        }
        (caseValues.toSeq, jumpTarget == defaultBranchTarget)
    }

    override def caseValues: Seq[Int] =
        (low to high).filter(cv ⇒ jumpTargets(cv - low) != defaultBranchTarget)

    final def isIsomorphic(thisPC: PC, otherPC: PC)(implicit code: Code): Boolean = {
        val other = code.instructions(otherPC)
        (this eq other) || (this == other)
    }

    override def toString(pc: Int): String =
        "TABLESWITCH("+
            (low to high).zip(jumpTargets).map { keyOffset ⇒
                val (key, target) = keyOffset
                key+"="+target
            }.mkString(", ")+
            "; ifNoMatch="+defaultBranchTarget+")"
}<|MERGE_RESOLUTION|>--- conflicted
+++ resolved
@@ -41,8 +41,6 @@
 trait TABLESWITCHLike extends CompoundConditionalBranchInstructionLike {
     def low: Int
     def high: Int
-
-    def caseValues: Seq[Int]
 
     final def opcode: Opcode = TABLESWITCH.opcode
 
@@ -75,14 +73,9 @@
         (caseValues.toSeq, jumpOffset == defaultOffset)
     }
 
-<<<<<<< HEAD
-    override def caseValues: Seq[Int] =
-        (low to high).filter(cv ⇒ jumpOffsets(cv - low) != defaultOffset)
-=======
-    def caseValues: Iterable[Int] = {
+    override def caseValues: Iterable[Int] = {
         (low to high).view.filter(cv ⇒ jumpOffsets(cv - low) != defaultOffset)
     }
->>>>>>> b0a79297
 
     final def nextInstructions(
         currentPC:             PC,
@@ -202,8 +195,9 @@
         (caseValues.toSeq, jumpTarget == defaultBranchTarget)
     }
 
-    override def caseValues: Seq[Int] =
-        (low to high).filter(cv ⇒ jumpTargets(cv - low) != defaultBranchTarget)
+    override def caseValues: Iterable[Int] = {
+        (low to high).view.filter(cv ⇒ jumpTargets(cv - low) != defaultBranchTarget)
+    }
 
     final def isIsomorphic(thisPC: PC, otherPC: PC)(implicit code: Code): Boolean = {
         val other = code.instructions(otherPC)
