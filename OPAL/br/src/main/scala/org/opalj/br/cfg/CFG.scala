/* BSD 2-Clause License:
 * Copyright (c) 2009 - 2017
 * Software Technology Group
 * Department of Computer Science
 * Technische Universität Darmstadt
 * All rights reserved.
 *
 * Redistribution and use in source and binary forms, with or without
 * modification, are permitted provided that the following conditions are met:
 *
 *  - Redistributions of source code must retain the above copyright notice,
 *    this list of conditions and the following disclaimer.
 *  - Redistributions in binary form must reproduce the above copyright notice,
 *    this list of conditions and the following disclaimer in the documentation
 *    and/or other materials provided with the distribution.
 *
 * THIS SOFTWARE IS PROVIDED BY THE COPYRIGHT HOLDERS AND CONTRIBUTORS "AS IS"
 * AND ANY EXPRESS OR IMPLIED WARRANTIES, INCLUDING, BUT NOT LIMITED TO, THE
 * IMPLIED WARRANTIES OF MERCHANTABILITY AND FITNESS FOR A PARTICULAR PURPOSE
 * ARE DISCLAIMED. IN NO EVENT SHALL THE COPYRIGHT OWNER OR CONTRIBUTORS BE
 * LIABLE FOR ANY DIRECT, INDIRECT, INCIDENTAL, SPECIAL, EXEMPLARY, OR
 * CONSEQUENTIAL DAMAGES (INCLUDING, BUT NOT LIMITED TO, PROCUREMENT OF
 * SUBSTITUTE GOODS OR SERVICES; LOSS OF USE, DATA, OR PROFITS; OR BUSINESS
 * INTERRUPTION) HOWEVER CAUSED AND ON ANY THEORY OF LIABILITY, WHETHER IN
 * CONTRACT, STRICT LIABILITY, OR TORT (INCLUDING NEGLIGENCE OR OTHERWISE)
 * ARISING IN ANY WAY OUT OF THE USE OF THIS SOFTWARE, EVEN IF ADVISED OF THE
 * POSSIBILITY OF SUCH DAMAGE.
 */
package org.opalj
package br
package cfg

import java.util.Arrays
import java.util.IdentityHashMap

import scala.collection.{Set ⇒ SomeSet}
import scala.collection.AbstractIterator
import net.ceedubs.ficus.Ficus._

import org.opalj.log.GlobalLogContext
import org.opalj.log.OPALLogger.info
import org.opalj.collection.immutable.IntTrieSet
import org.opalj.collection.immutable.IntTrieSet1
import org.opalj.graphs.DefaultMutableNode
import org.opalj.graphs.Node

/**
 * Represents the control flow graph of a method.
 *
 * To compute a `CFG` use the [[CFGFactory]].
 *
 * ==Thread-Safety==
 * This class is thread-safe; all data is effectively immutable
 * '''after construction''' time.
 *
 * @param   code The code for which the CFG was build.
 * @param   normalReturnNode The unique exit node of the control flow graph if the
 *          method returns normally. If the method always throws an exception this
 *          node will not have any predecessors.
 * @param   abnormalReturnNode The unique exit node of the control flow graph if the
 *          method returns abnormally (throws an exception). If the method is guaranteed
 *          to never throw an exception, this node will not have any predecessors.
 * @param   catchNodes List of all catch nodes. (Usually, we have one [[CatchNode]] per
 *          [[org.opalj.br.ExceptionHandler]], but if an exception handler does not catch
 *          anything, no [[CatchNode]] is created.)
 * @param   basicBlocks An implicit map between a program counter and its associated
 *          [[BasicBlock]]; it may be a sparse array!
 *
 * @author Erich Wittenbeck
 * @author Michael Eichberg
 */
<<<<<<< HEAD
case class CFG[I <: AnyRef](
        code:                    CodeSequence[I],
=======
case class CFG[I <: AnyRef, C <: CodeSequence[I]](
        code:                    C,
>>>>>>> 9deb3a43
        normalReturnNode:        ExitNode,
        abnormalReturnNode:      ExitNode,
        catchNodes:              Seq[CatchNode],
        private val basicBlocks: Array[BasicBlock]
) { cfg ⇒

    if (CFG.CheckConsistency) {
        val allBBs = basicBlocks.filter(_ != null)
        val allBBsSet = allBBs.toSet
        // 1. Check that each basic block has a lower start pc than the end pc
        //    i.e., startPC <= endPC.
        check(
            allBBs.forall(bb ⇒ bb.startPC <= bb.endPC),
            allBBs.filter(bb ⇒ bb.startPC > bb.endPC).mkString
        )

        // 2. Check that each pc belonging to a basic block (bb) actually points to the respective bb
        //    i.e., pc in basicBlock : bb => basicBlock(pc) == bb.
        check(
            allBBsSet.forall { bb ⇒
                (bb.startPC to bb.endPC).forall { pc ⇒
                    (basicBlocks(pc) eq null) || (basicBlocks(pc) eq bb)
                }
            },
            basicBlocks.zipWithIndex.filter(_._1 != null).
                map(bb ⇒ s"${bb._2}:${bb._1}#${System.identityHashCode(bb._1).toHexString}").
                mkString("basic blocks mapping broken:\n\t", ",\n\t", "\n")
        )

        // 3. Check that the CFG is self-consistent; i.e., that no node references a node
        //    that does not occur in the BB.
        check(
            allBBsSet.forall { bb ⇒
                bb.successors.forall { successorBB ⇒
                    (successorBB.isBasicBlock && {
                        val succBB = successorBB.asBasicBlock
                        (basicBlocks(succBB.startPC) eq succBB) && (basicBlocks(succBB.endPC) eq succBB)
                    }) ||
                        (successorBB.isCatchNode && catchNodes.contains(successorBB.asCatchNode)) ||
                        successorBB.isExitNode
                }
            },
            allBBs.
                map(bb ⇒ bb.toString+" => "+bb.successors.mkString(", ")).
                mkString("unexpected successors:\n\t", "\n\t", "")
        )
        check(
            allBBsSet.forall { bb ⇒
                bb.predecessors.forall { predecessorBB ⇒
                    (
                        predecessorBB.isBasicBlock && {
                            val predBB = predecessorBB.asBasicBlock
                            (basicBlocks(predBB.startPC) eq predBB) && (basicBlocks(predBB.endPC) eq predBB)
                        }
                    ) ||
                        (predecessorBB.isCatchNode && catchNodes.contains(predecessorBB.asCatchNode))
                }
            },
            basicBlocks.zipWithIndex.filter(_._1 != null).map(_.swap).
                map(bb ⇒ bb._1+":"+bb._2.toString+" predecessors: "+bb._2.predecessors.mkString(", ")).
                mkString("unexpected predecessors:\n\t", "\n\t", s"\ncode:$code")
        )

        // 4.  Check that all catch nodes referred to by the basic blocks are listed in the
        //     sequence of catch nodes
        check(
            allBBs.
                filter(bb ⇒ bb.successors.exists { _.isCatchNode }).
                flatMap(bb ⇒ bb.successors.collect { case cn: CatchNode ⇒ cn }).
                forall(catchBB ⇒ catchNodes.contains(catchBB)),
            catchNodes.mkString("the set of catch nodes {", ", ", "} is incomplete:\n") +
                (allBBs.collect {
                    case bb if bb.successors.exists(succBB ⇒ succBB.isCatchNode && !catchNodes.contains(succBB)) ⇒
                        s"$bb => ${bb.successors.collect { case cn: CatchNode ⇒ cn }.mkString(", ")}"
                }).mkString("\n")
        )

        // 5.   Check that predecessors and successors are consistent.
        check(
            allBBsSet.
                forall(bb ⇒ bb.successors.forall { succBB ⇒ succBB.predecessors.contains(bb) }),
            "successors and predecessors are inconsistent; e.g., "+
                allBBsSet.
                find(bb ⇒ !bb.successors.forall { succBB ⇒ succBB.predecessors.contains(bb) }).
                map(bb ⇒ bb.successors.find(succBB ⇒ !succBB.predecessors.contains(bb)).map(succBB ⇒
                    s"$succBB is a successor of $bb, but does not list it as a predecessor").get).get
        )
        check(
            allBBsSet.
                forall(bb ⇒ bb.predecessors.forall { predBB ⇒ predBB.successors.contains(bb) }),
            "predecessors and successors are inconsistent; e.g., "+
                allBBsSet.
                find(bb ⇒ !bb.predecessors.forall { predBB ⇒ predBB.successors.contains(bb) }).
                map(bb ⇒ bb.predecessors.find(predBB ⇒ !predBB.successors.contains(bb)).map(predBB ⇒
                    s"predBB is a predecessor of $bb, but does not list it as a successor").get).get
        )
    }

    /**
     * The basic block associated with the very first instruction.
     */
    final def startBlock: BasicBlock = basicBlocks(0)

    /**
     * Returns the basic block to which the instruction with the given `pc` belongs.
     *
     * @param pc A valid pc.
     * @return The basic block associated with the given `pc`. If the `pc` is not valid
     *         `null` is returned or an index out of bounds exception is thrown.
     */
    def bb(pc: Int): BasicBlock = basicBlocks(pc)

    /**
     * Returns the set of all reachable [[CFGNode]]s of the control flow graph.
     */
    lazy val reachableBBs: SomeSet[CFGNode] = basicBlocks(0).reachable(reflexive = true)

    /**
     * Iterates over the set of all [[BasicBlock]]s. (I.e., the exit and catch nodes are
     * not returned.) Always returns the basic block containing the first instruction first.
     */
    def allBBs: Iterator[BasicBlock] = {
        new AbstractIterator[BasicBlock] {

            private[this] var currentBBPC = 0

            def hasNext: Boolean = currentBBPC < basicBlocks.length

            def next: BasicBlock = {
                val basicBlocks = cfg.basicBlocks
                val current = basicBlocks(currentBBPC)
                currentBBPC = current.endPC + 1
                // jump to the end and check if the instruction directly following this bb
                // actually belongs to a basic block
                val maxPC = basicBlocks.length
                while (currentBBPC < maxPC && (basicBlocks(currentBBPC) eq null)) {
                    currentBBPC += 1
                }
                current
            }
        }
    }

    def allNodes: Iterator[CFGNode] = {
        allBBs ++ catchNodes.iterator ++ Iterator(normalReturnNode, abnormalReturnNode)
    }

    /**
     * Returns all direct runtime successors of the instruction with the given pc.
     *
     * If the returned set is empty, then the instruction is either a return instruction or an
     * instruction that always causes an exception to be thrown that is not handled by
     * a handler of the respective method.
     *
     * @note   If possible the function `foreachSuccessor` should be used as it does not have
     *         to create comparatively expensive intermediate data structures.
     *
     * @param pc A valid pc of an instruction of the code block from which this cfg was derived.
     */
    def successors(pc: Int): IntTrieSet = {
        val bb = this.bb(pc)
        if (bb.endPC > pc) {
            // it must be - w.r.t. the code array - the next instruction
            IntTrieSet1(code.pcOfNextInstruction(pc))
        } else {
            // the set of successor can be (at the same time) a RegularBB or an ExitNode
            var successorPCs = IntTrieSet.empty
            bb.successors foreach {
                case bb: BasicBlock ⇒ successorPCs += bb.startPC
                case cb: CatchNode  ⇒ successorPCs += cb.handlerPC
                case _              ⇒
            }
            successorPCs
        }
    }

    /**
     * Iterates over the direct successors of the instruction with the given pc and calls the given
     * function `f` for each successor. `f` is guaranteed to be called only once for each successor
     * instruction. (E.g., relevant in case of a switch where multiple cases are handled in the
     * same way.)
     */
    def foreachSuccessor(pc: Int)(f: Int ⇒ Unit): Unit = {
        val bb = this.bb(pc)
        if (bb.endPC > pc) {
            // it must be - w.r.t. the code array - the next instruction
            f(code.pcOfNextInstruction(pc))
        } else {
            // the set of successor can be (at the same time) a RegularBB or an ExitNode
            var visited = IntTrieSet.empty
            bb.successors foreach { bb ⇒
                val nextPC =
                    if (bb.isBasicBlock) bb.asBasicBlock.startPC
                    else if (bb.isCatchNode) bb.asCatchNode.handlerPC
                    else -1
                if (nextPC != -1 && !visited.contains(nextPC)) {
                    visited += nextPC
                    f(nextPC)
                }
                // else if (bb.isExitNode)... is not relevant
            }
        }
    }

    def predecessors(pc: Int): IntTrieSet = {
        if (pc == 0)
            return IntTrieSet.empty;

        val bb = this.bb(pc)
        if (bb.startPC == pc) {
            var predecessorPCs = IntTrieSet.empty
            bb.predecessors foreach {
                case bb: BasicBlock ⇒
                    predecessorPCs += bb.endPC
                case cn: CatchNode ⇒
                    cn.predecessors.foreach { bb ⇒
                        predecessorPCs += bb.asBasicBlock.endPC
                    }
            }
            predecessorPCs
        } else {
            IntTrieSet1(code.pcOfPreviousInstruction(pc))
        }
    }

    def foreachPredecessor(pc: Int)(f: Int ⇒ Unit): Unit = {
        if (pc == 0)
            return ;

        val bb = this.bb(pc)
        if (bb.startPC == pc) {
            var visited = IntTrieSet.empty
            bb.predecessors foreach { bb ⇒
                if (bb.isBasicBlock) {
                    f(bb.asBasicBlock.endPC)
                } else if (bb.isCatchNode) {
                    bb.asCatchNode.predecessors foreach { predBB ⇒
                        val nextPC = predBB.asBasicBlock.endPC
                        if (!visited.contains(nextPC)) {
                            visited += nextPC
                            f(nextPC)
                        }
                    }
                }
            }
        } else {
            f(code.pcOfPreviousInstruction(pc))
        }
    }

    /**
     * Creates a new CFG where the boundaries of the basic blocks are updated given the `pcToIndex`
     * mapping. The assumption is made that the indexes are continuous.
     * If the first index (i.e., `pcToIndex(0)` is not 0, then a new basic block for the indexes
     * in {0,pcToIndex(0)} is created if necessary.
     *
     * @param  lastIndex The index of the last instruction of the underlying (non-empty) code array.
     *         I.e., if the instruction array contains one instruction then the `lastIndex` has
     *         to be `0`.
     * @param  singletonBBsExpander Function called for each basic block which encompasses a single
     *         instruction to expand the BB to encompass more instructions. This supports the
     *         case where an instruction was transformed in a way that resulted in multiple
     *         instructions/statements, but which all belong to the same basic block.
     *         ''This situation cannot be handled using pcToIndex.''
     *         This information is used to ensure that - if a basic block which currently just
     *         encompasses a single instruction, it will encompass the new and the old instruction
     *         afterwards.
     *         The returned value will be used as the `endIndex.`
     *         `endIndex = singletonBBsExpander(pcToIndex(pc of singleton bb))`
     *         Hence, the function is given the mapped index has to return that value if the index
     *         does not belong to the expanded instruction.
     */
<<<<<<< HEAD
    def mapPCsToIndexes[NewI <: AnyRef](
        newCode:              CodeSequence[NewI],
        pcToIndex:            Array[Int /*PC*/ ],
        singletonBBsExpander: Int /*PC*/ ⇒ Int,
        lastIndex:            Int
    ): CFG[NewI] = {
=======
    def mapPCsToIndexes[NewI <: AnyRef, NewC <: CodeSequence[NewI]](
        newCode:              NewC,
        pcToIndex:            Array[Int /*PC*/ ],
        singletonBBsExpander: Int /*PC*/ ⇒ Int,
        lastIndex:            Int
    ): CFG[NewI, NewC] = {
>>>>>>> 9deb3a43

        /*
        // [USED FOR DEBUGGING PURPOSES] *********************************************************
        println(
            basicBlocks.
                filter(_ != null).
                toSet.
                map((bb: BasicBlock) ⇒ bb.toString+" => "+bb.successors.mkString(", ")).
                mkString("Successors:\n", "\n", "\n")
        )
        println(
            basicBlocks.
                filter(_ != null).
                toSet.
                map((bb: BasicBlock) ⇒ bb.predecessors.mkString(", ")+" => "+bb.toString).
                mkString("Predecessors:\n", "\n", "\n")
        )
        println(catchNodes.mkString("CatchNodes:", ",", "\n"))
        println(pcToIndex.zipWithIndex.map(_.swap).mkString("Mapping:", ",", "\n"))
        //
        // ********************************************************* [USED FOR DEBUGGING PURPOSES]
        */

        val bbsLength = basicBlocks.length
        val bbMapping = new IdentityHashMap[CFGNode, CFGNode]()

        val newBasicBlocks = new Array[BasicBlock](lastIndex + 1)
        val newBasicBlocksArray = newBasicBlocks.asInstanceOf[Array[Object]]
        val requiresNewStartBlock = pcToIndex(0) > 0

        var lastNewBB: BasicBlock = null
        if (requiresNewStartBlock) {
            val endIndex = pcToIndex(0) - 1
            // we have added instructions at the beginning which belong to a new start bb
            lastNewBB = new BasicBlock(startPC = 0, _endPC = endIndex)
            Arrays.fill(newBasicBlocksArray, 0, endIndex + 1, lastNewBB)
        }
        var startPC = 0
        do {
            val oldBB = basicBlocks(startPC)
            val startIndex = pcToIndex(startPC)
            val endIndex = {
                val endIndexCandidate = pcToIndex(oldBB.endPC)
                if (startIndex == endIndexCandidate) {
                    singletonBBsExpander(startIndex)
                } else {
                    endIndexCandidate
                }
            }
            lastNewBB = new BasicBlock(startIndex, endIndex)
            bbMapping.put(oldBB, lastNewBB)
            Arrays.fill(newBasicBlocksArray, startIndex, endIndex + 1, lastNewBB)
            // let's advance startPC to the next instruction which is live (which has a BB)
            startPC = oldBB.endPC + 1
            var tempBB: BasicBlock = null
            while (startPC < bbsLength && {
                tempBB = basicBlocks(startPC)
                (tempBB eq null) || pcToIndex(tempBB.startPC) < 0
            }) {
                assert(tempBB ne oldBB)
                // This (index < 0) handles the case where the initial CFG was created using
                // a simple algorithm that actually resulted in a CFG with detached basic blocks;
                // we now kill these basic blocks by jumping over them!
                // NOTE: This is indicative of dead code in the bytecode in the first place!
                if (tempBB ne null) {
                    startPC = tempBB.endPC
                }
                startPC += 1
            }
        } while (startPC < bbsLength)

        if (requiresNewStartBlock) {
            val firstBB = newBasicBlocks(0)
            val secondBB = newBasicBlocks(pcToIndex(0))
            firstBB.addSuccessor(secondBB)
            secondBB.addPredecessor(firstBB)
        }

        // add the catch nodes
        val codeSize = code.instructions.length
        catchNodes foreach { cn ⇒
            val newCN = cn.copy(
                startPC = pcToIndex(cn.startPC),
                endPC = if (cn.endPC == codeSize) lastIndex + 1 else pcToIndex(cn.endPC),
                handlerPC = pcToIndex(cn.handlerPC)
            )
            bbMapping.put(cn, newCN)
        }

        val newNormalReturnNode = new ExitNode(normalReturn = true)
        bbMapping.put(normalReturnNode, newNormalReturnNode)
        val newAbnormalReturnNode = new ExitNode(normalReturn = false)
        bbMapping.put(abnormalReturnNode, newAbnormalReturnNode)

        // rewire the graph
        val oldBBToNewBBIt = bbMapping.entrySet().iterator()
        while (oldBBToNewBBIt.hasNext) {
            val oldBBToNewBB = oldBBToNewBBIt.next()
            val oldBB = oldBBToNewBB.getKey
            val newBB = oldBBToNewBB.getValue
            oldBB.successors foreach { oldSuccBB ⇒
                val newSuccBB = bbMapping.get(oldSuccBB)
                assert(newSuccBB ne null, s"no mapping for $oldSuccBB")
                newBB.addSuccessor(newSuccBB)
                // Instead of iterating over the predecessors, we just iterate over
                // the successors; this way, we only include the nodes that are
                // live; nodes that; e.g., are attached to the exit node but for
                // which there is no path to reach them at all are dropped!
                newSuccBB.addPredecessor(newBB)
            }
        }

        val newCatchNodes = catchNodes.map(bbMapping.get(_).asInstanceOf[CatchNode])
        assert(newCatchNodes.forall { _ ne null })

        // let's see if we can merge the first two basic blocks
        if (requiresNewStartBlock && basicBlocks(0).predecessors.isEmpty) {
            val firstBB = newBasicBlocks(0)
            val secondBB = firstBB.successors.head.asBasicBlock
            val newFirstBB = secondBB.copy(startPC = 0, predecessors = Set.empty)
            newFirstBB.successors.foreach(succBB ⇒ succBB.updatePredecessor(secondBB, newFirstBB))
            Arrays.fill(newBasicBlocksArray, 0, secondBB._endPC + 1 /* (exclusive)*/ , newFirstBB)
        }

        CFG(newCode, newNormalReturnNode, newAbnormalReturnNode, newCatchNodes, newBasicBlocks)
    }

    // ---------------------------------------------------------------------------------------------
    //
    // Visualization & Debugging
    //
    // ---------------------------------------------------------------------------------------------

    override def toString: String = {
        //        code:                    Code,
        //        normalReturnNode:        ExitNode,
        //        abnormalReturnNode:      ExitNode,
        //        catchNodes:              Seq[CatchNode],
        //        private val basicBlocks: Array[BasicBlock]

        val cfgNodes: Set[CFGNode] =
            basicBlocks.filter(_ ne null).toSet[CFGNode] ++
                catchNodes +
                normalReturnNode +
                abnormalReturnNode

        val bbIds: Map[CFGNode, Int] = cfgNodes.zipWithIndex.toMap

        bbIds.map { bbId ⇒
            val (bb, id) = bbId
            if (bb.isExitNode) {
                s"BB_${id.toHexString}: $bb"
            } else {
                bb.successors.
                    map(succBB ⇒ "BB_"+bbIds(succBB).toHexString).
                    mkString(s"BB_${id.toHexString}: $bb → {", ",", "}")
            }
        }.toList.sorted.mkString("CFG(\n\t", "\n\t", "\n)")
    }

    def toDot: String = {
        val rootNodes = Set(startBlock) ++ catchNodes
        org.opalj.graphs.toDot(rootNodes)
    }

    def toDot(f: BasicBlock ⇒ String): Iterable[Node] = {
        // 1. create a node foreach cfg node
        val bbsIterator = allBBs
        val startBB = bbsIterator.next()
        val startNodeVisualProperties = Map("fillcolor" → "green", "style" → "filled", "shape" → "box")
        var cfgNodeToGNodes: Map[CFGNode, DefaultMutableNode[String]] =
            Map(
                startBB →
                    new DefaultMutableNode(f(startBB), theVisualProperties = startNodeVisualProperties)
            )
        cfgNodeToGNodes ++= bbsIterator.map(bb ⇒ (bb, new DefaultMutableNode(f(bb))))
        cfgNodeToGNodes ++= catchNodes.map(cn ⇒ (cn, new DefaultMutableNode(cn.toString)))
        cfgNodeToGNodes += (
            abnormalReturnNode →
            new DefaultMutableNode(
                "abnormal return", theVisualProperties = abnormalReturnNode.visualProperties
            )
        )
        cfgNodeToGNodes += (
            normalReturnNode →
            new DefaultMutableNode(
                "return", theVisualProperties = normalReturnNode.visualProperties
            )
        )

        // 2. reconnect nodes
        cfgNodeToGNodes foreach { cfgNodeToGNode ⇒
            val (cfgNode, gNode) = cfgNodeToGNode
            cfgNode.successors foreach { cfgNode ⇒ gNode.addChild(cfgNodeToGNodes(cfgNode)) }
        }

        val nodes = cfgNodeToGNodes.values
        nodes
    }
}

object CFG {

    final val CheckConsistencyKey = "org.opalj.br.debug.cfg.CFG.consistency"

    final val CheckConsistency: Boolean = {
        implicit val logContext = GlobalLogContext
        if (BaseConfig.as[Option[Boolean]](CheckConsistencyKey).getOrElse(false)) {
            info("OPAL", s"org.opalj.br.cfg.CFG: validation on (setting: $CheckConsistencyKey)")
            true
        } else {
            info("OPAL", s"org.opalj.br.cfg.CFG: validation off (setting: $CheckConsistencyKey)")
            false
        }
    }

}<|MERGE_RESOLUTION|>--- conflicted
+++ resolved
@@ -69,13 +69,8 @@
  * @author Erich Wittenbeck
  * @author Michael Eichberg
  */
-<<<<<<< HEAD
-case class CFG[I <: AnyRef](
-        code:                    CodeSequence[I],
-=======
 case class CFG[I <: AnyRef, C <: CodeSequence[I]](
         code:                    C,
->>>>>>> 9deb3a43
         normalReturnNode:        ExitNode,
         abnormalReturnNode:      ExitNode,
         catchNodes:              Seq[CatchNode],
@@ -348,21 +343,12 @@
      *         Hence, the function is given the mapped index has to return that value if the index
      *         does not belong to the expanded instruction.
      */
-<<<<<<< HEAD
-    def mapPCsToIndexes[NewI <: AnyRef](
-        newCode:              CodeSequence[NewI],
-        pcToIndex:            Array[Int /*PC*/ ],
-        singletonBBsExpander: Int /*PC*/ ⇒ Int,
-        lastIndex:            Int
-    ): CFG[NewI] = {
-=======
     def mapPCsToIndexes[NewI <: AnyRef, NewC <: CodeSequence[NewI]](
         newCode:              NewC,
         pcToIndex:            Array[Int /*PC*/ ],
         singletonBBsExpander: Int /*PC*/ ⇒ Int,
         lastIndex:            Int
     ): CFG[NewI, NewC] = {
->>>>>>> 9deb3a43
 
         /*
         // [USED FOR DEBUGGING PURPOSES] *********************************************************
