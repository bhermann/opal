--- conflicted
+++ resolved
@@ -52,9 +52,9 @@
  */
 sealed trait AllocationSite {
 
-/**
-* The method which contains this allocation site.
-*/
+	/**
+	 * The method which contains this allocation site.
+	 */
     val method: Method
 
     /**
@@ -68,10 +68,10 @@
     */
     val pc: PC
 
-/**
-* The type of the allocation: "Object" or "Array".
-*/
-def type : AllocationType
+	/**
+	 * The type of the allocation: "Object" or "Array".
+	 */
+	def type : AllocationType
 
     final override def equals(other: Any): Boolean = {
         other match {
@@ -86,13 +86,7 @@
 
     final override def hashCode(): Int = method.hashCode() * 111 + pc
 
-<<<<<<< HEAD
-    final override def toString: String = {
-        s"${type}AllocationSite(${method.toJava(withVisibility = false)},pc=$pc)"
-    }
-=======
-    override def toString: String = s"AllocationSite(${method.toJava("pc="+pc)})"
->>>>>>> 22d8fa1e
+    final override def toString: String = s"${type}AllocationSite(${method.toJava("pc="+pc)})"
 
 }
 
