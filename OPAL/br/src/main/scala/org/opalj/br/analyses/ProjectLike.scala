--- conflicted
+++ resolved
@@ -852,12 +852,7 @@
     }
 
     /**
-<<<<<<< HEAD
-     * Convience method;
-     * see [[#virtualCall(callerPackageName:String,declaringType:*]]
-=======
      * Convience method; see `virtualCall(callerPackageName:String,declaringType:ReferenceType*`
->>>>>>> a83c96b5
      * for details.
      */
     def virtualCall(callerPackageName: String, i: INVOKEVIRTUAL): SomeSet[Method] = {
