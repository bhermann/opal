--- conflicted
+++ resolved
@@ -90,15 +90,10 @@
             final override val interfaceTypes: UIDSet[ObjectType] = theInterfaceTypes
             final override val allTypes: UIDSet[ObjectType] = theAllTypes
             final override def iterator: RefIterator[ObjectType] = allTypes.iterator
-<<<<<<< HEAD
-            final override def contains(t: ObjectType): Boolean = true
-            final override /*private[br]*/ def containsId(objectTypeId: Int): Boolean = true
-=======
             final override def contains(t: ObjectType): Boolean = t ne ObjectType.Object
-            final override private[br] def containsId(objectTypeId: Int): Boolean = {
+            final override /*private[br]*/ def containsId(objectTypeId: Int): Boolean = {
                 objectTypeId != ObjectType.ObjectId
             }
->>>>>>> 900b6c5b
         }
     }
 
