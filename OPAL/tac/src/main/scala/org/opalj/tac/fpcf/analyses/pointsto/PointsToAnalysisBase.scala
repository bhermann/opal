/* BSD 2-Clause License - see OPAL/LICENSE for details. */
package org.opalj
package tac
package fpcf
package analyses
package pointsto

import scala.collection.mutable.ArrayBuffer

import org.opalj.collection.immutable.IntTrieSet
import org.opalj.fpcf.Entity
import org.opalj.fpcf.EOptionP
import org.opalj.fpcf.EPK
import org.opalj.fpcf.InterimEUBP
import org.opalj.fpcf.InterimPartialResult
import org.opalj.fpcf.PartialResult
import org.opalj.fpcf.ProperPropertyComputationResult
import org.opalj.fpcf.Property
import org.opalj.fpcf.Result
import org.opalj.fpcf.Results
import org.opalj.fpcf.SomeEOptionP
import org.opalj.fpcf.SomeEPK
import org.opalj.fpcf.SomeEPS
import org.opalj.fpcf.UBP
import org.opalj.br.ArrayType
import org.opalj.br.fpcf.properties.pointsto.allocationSiteLongToTypeId
import org.opalj.br.Field
import org.opalj.br.ReferenceType
import org.opalj.br.fpcf.properties.pointsto.isEmptyArrayAllocationSite
import org.opalj.br.fpcf.properties.pointsto.PointsToSetLike
import org.opalj.br.DeclaredMethod
import org.opalj.tac.common.DefinitionSite

trait PointsToAnalysisBase extends AbstractPointsToBasedAnalysis {

    override protected[this]type State = PointsToAnalysisState[ElementType, PointsToSet]
    override protected[this]type DependerType = Entity

    protected[this] def handleCallReceiver(
        receiverDefSites: IntTrieSet,
        target:           DeclaredMethod,
        isNonVirtualCall: Boolean
    )(implicit state: State): Unit = {
        val fps = formalParameters(target)
        val declClassType = target.declaringClassType
        val tgtMethod = target.definedMethod
        val filter = if (isNonVirtualCall) {
            t: ReferenceType ⇒ classHierarchy.isSubtypeOf(t, declClassType)
        } else {
            val overrides =
                if (project.overridingMethods.contains(tgtMethod))
                    project.overridingMethods(tgtMethod).map(_.classFile.thisType) -
                        declClassType
                else
                    Set.empty
            // TODO this might not be 100% correct in some corner cases
            t: ReferenceType ⇒
                classHierarchy.isSubtypeOf(t, declClassType) &&
                    !overrides.exists(st ⇒ classHierarchy.isSubtypeOf(t, st))
        }
        val fp = fps(0)
        val ptss = currentPointsToOfDefSites(fp, receiverDefSites, filter)
        state.includeSharedPointsToSets(
            fp,
            ptss,
            filter
        )
    }

    protected[this] def handleCallParameter(
        paramDefSites: IntTrieSet,
        paramIndex:    Int,
        target:        DeclaredMethod
    )(implicit state: State): Unit = {
        val fps = formalParameters(target)
        val paramType = target.descriptor.parameterType(paramIndex)
        if (paramType.isReferenceType) {
            val fp = fps(paramIndex + 1)
            val filter = { t: ReferenceType ⇒
                classHierarchy.isSubtypeOf(t, paramType.asReferenceType)
            }
            state.includeSharedPointsToSets(
                fp,
                currentPointsToOfDefSites(fp, paramDefSites, filter),
                filter
            )
        }
    }

    private[this] def getFilter(
        pc: Int, checkForCast: Boolean
    )(implicit state: State): ReferenceType ⇒ Boolean = {
        if (checkForCast) {
            val tac = state.tac
            val index = tac.pcToIndex(pc)
            val nextStmt = tac.stmts(index + 1)
            nextStmt match {
                case Checkcast(_, value, cmpTpe) if value.asVar.definedBy.contains(index) ⇒
                    t: ReferenceType ⇒ classHierarchy.isSubtypeOf(t, cmpTpe)
                case _ ⇒
                    PointsToSetLike.noFilter
            }
        } else {
            PointsToSetLike.noFilter
        }
    }

    protected[this] def handleGetField(
        fieldOpt: Option[Field], pc: Int, objRefDefSites: IntTrieSet, checkForCast: Boolean = true
    )(implicit state: State): Unit = {
        val filter = getFilter(pc, checkForCast)
        val defSiteObject = definitionSites(state.method.definedMethod, pc)
        val fakeEntity = (defSiteObject, fieldOpt, filter)
        state.addGetFieldEntity(fakeEntity)
        state.includeSharedPointsToSet(defSiteObject, emptyPointsToSet, PointsToSetLike.noFilter)
        currentPointsToOfDefSites(fakeEntity, objRefDefSites).foreach { pts ⇒
            pts.forNewestNElements(pts.numElements) { as ⇒
                if (fieldOpt.isEmpty ||
                    classHierarchy.isSubtypeOf(getTypeOf(as), fieldOpt.get.classFile.thisType)) {
                    state.includeSharedPointsToSet(
                        defSiteObject,
                        // IMPROVE: Use LongRefPair to avoid boxing
                        currentPointsTo(defSiteObject, (as, fieldOpt.getOrElse(UnsafeFakeField)), filter),
                        filter
                    )
                }
            }
        }
    }

    protected[this] def handleGetStatic(
        field: Field, pc: Int, checkForCast: Boolean = true
    )(implicit state: State): Unit = {
        val filter = getFilter(pc, checkForCast)
        val defSiteObject = definitionSites(state.method.definedMethod, pc)
        state.includeSharedPointsToSet(
            defSiteObject,
            currentPointsTo(defSiteObject, field, filter),
            filter
        )
    }

    protected[this] def handleArrayLoad(
        arrayType: ArrayType, pc: Int, arrayDefSites: IntTrieSet, checkForCast: Boolean = true
    )(implicit state: State): Unit = {
        val filter = getFilter(pc, checkForCast)
        val defSiteObject = definitionSites(state.method.definedMethod, pc)
        val fakeEntity = (defSiteObject, arrayType, filter)
        state.addArrayLoadEntity(fakeEntity)
        state.includeSharedPointsToSet(defSiteObject, emptyPointsToSet, PointsToSetLike.noFilter)
        currentPointsToOfDefSites(fakeEntity, arrayDefSites).foreach { pts ⇒
            pts.forNewestNElements(pts.numElements) { as ⇒
                val typeId = allocationSiteLongToTypeId(as.asInstanceOf[Long])
                if (typeId < 0 &&
                    classHierarchy.isSubtypeOf(ArrayType.lookup(typeId), arrayType)) {
                    state.includeSharedPointsToSet(
                        defSiteObject,
                        currentPointsTo(defSiteObject, ArrayEntity(as), filter),
                        filter
                    )
                }
            }
        }
    }

    protected[this] def handlePutField(
        fieldOpt: Option[Field], objRefDefSites: IntTrieSet, rhsDefSites: IntTrieSet
    )(implicit state: State): Unit = {
        val fakeEntity = (rhsDefSites, fieldOpt)
        state.addPutFieldEntity(fakeEntity)

        val filter = if (fieldOpt.isDefined) { t: ReferenceType ⇒
            classHierarchy.isSubtypeOf(t, fieldOpt.get.fieldType.asReferenceType)
        } else
            PointsToSetLike.noFilter

        currentPointsToOfDefSites(fakeEntity, objRefDefSites).foreach { pts ⇒
            pts.forNewestNElements(pts.numElements) { as ⇒
                if (fieldOpt.isEmpty ||
                    classHierarchy.isSubtypeOf(getTypeOf(as), fieldOpt.get.classFile.thisType)) {
                    val fieldEntity = (as, fieldOpt.getOrElse(UnsafeFakeField))
                    state.includeSharedPointsToSets(
                        fieldEntity,
                        currentPointsToOfDefSites(fieldEntity, rhsDefSites, filter),
                        filter
                    )
                }
            }
        }
    }

    protected[this] def handlePutStatic(field: Field, rhsDefSites: IntTrieSet)(implicit state: State): Unit = {
        val filter = { t: ReferenceType ⇒
            classHierarchy.isSubtypeOf(t, field.fieldType.asReferenceType)
        }
        state.includeSharedPointsToSets(
            field,
            currentPointsToOfDefSites(field, rhsDefSites, filter),
            filter
        )
    }

    protected[this] def handleArrayStore(
        arrayType: ArrayType, arrayDefSites: IntTrieSet, rhsDefSites: IntTrieSet
    )(implicit state: State): Unit = {
        val fakeEntity = (rhsDefSites, arrayType)
        state.addArrayStoreEntity(fakeEntity)
        currentPointsToOfDefSites(fakeEntity, arrayDefSites).foreach { pts ⇒
            pts.forNewestNElements(pts.numElements) { as ⇒
                val typeId = allocationSiteLongToTypeId(as.asInstanceOf[Long])
                if (typeId < 0 &&
                    classHierarchy.isSubtypeOf(ArrayType.lookup(typeId), arrayType) &&
                    !isEmptyArrayAllocationSite(as.asInstanceOf[Long])) {
                    val arrayEntity = ArrayEntity(as)
                    val componentType = ArrayType.lookup(typeId).componentType.asReferenceType
                    val filter = { t: ReferenceType ⇒
                        classHierarchy.isSubtypeOf(t, componentType)
                    }
                    state.includeSharedPointsToSets(
                        arrayEntity,
                        currentPointsToOfDefSites(arrayEntity, rhsDefSites, filter),
                        filter
                    )
                }
            }
        }
    }

    @inline protected[this] def currentPointsTo(
        depender: Entity, dependee: Entity, typeFilter: ReferenceType ⇒ Boolean
    )(implicit state: State): PointsToSet = {
        val epk = EPK(dependee, pointsToPropertyKey)
        val p2s = if (state.hasDependency(depender, epk)) {
            // IMPROVE: add a method to the state
            state.dependeesOf(depender)(epk)._1
        } else {
            val p2s = propertyStore(dependee, pointsToPropertyKey)
            if (p2s.isRefinable) {
                state.addDependee(depender, p2s, typeFilter)
            }
            p2s
        }
        pointsToUB(p2s.asInstanceOf[EOptionP[Entity, PointsToSet]])
    }

    @inline protected[this] def updatedDependees(
        eps: SomeEPS, oldDependees: Map[SomeEPK, (SomeEOptionP, ReferenceType ⇒ Boolean)]
    ): Map[SomeEPK, (SomeEOptionP, ReferenceType ⇒ Boolean)] = {
        val epk = eps.toEPK
        val typeFilter = oldDependees(epk)._2
        if (eps.isRefinable) {
            oldDependees + (epk → ((eps, typeFilter)))
        } else {
            oldDependees - epk
        }
    }

    @inline protected[this] def updatedPointsToSet(
        oldPointsToSet:         PointsToSet,
        newDependeePointsToSet: PointsToSet,
        dependee:               SomeEPS,
        oldDependees:           Map[SomeEPK, (SomeEOptionP, ReferenceType ⇒ Boolean)]
    ): PointsToSet = {
        val (oldDependee, typeFilter) = oldDependees(dependee.toEPK)
        val oldDependeePointsTo = oldDependee match {
            case UBP(ub: PointsToSet @unchecked)   ⇒ ub
            case _: EPK[_, PointsToSet @unchecked] ⇒ emptyPointsToSet
            case d ⇒
                throw new IllegalArgumentException(s"unexpected dependee $d")
        }

        oldPointsToSet.included(
            newDependeePointsToSet,
            oldDependeePointsTo.numElements,
            typeFilter
        )
    }

    @inline private[this] def getNumElements(eopt: SomeEOptionP): Int = {
        if (eopt.isEPK) 0
        else eopt.ub.asInstanceOf[PointsToSet].numElements
    }

    protected[this] def continuationForNewAllocationSitesAtPutField(
        knownPointsTo:  PointsToSet,
        rhsDefSitesEPS: Map[SomeEPK, SomeEOptionP],
        fieldOpt:       Option[Field],
        dependees:      Map[SomeEPK, (SomeEOptionP, ReferenceType ⇒ Boolean)]
    )(eps: SomeEPS): ProperPropertyComputationResult = {
        eps match {
            case UBP(newDependeePointsTo: PointsToSet @unchecked) ⇒
                val newDependees = updatedDependees(eps, dependees)
                var results: List[ProperPropertyComputationResult] = List.empty

                newDependeePointsTo.forNewestNElements(newDependeePointsTo.numElements - getNumElements(dependees(eps.toEPK)._1)) { as ⇒
                    if (fieldOpt.isEmpty ||
                        classHierarchy.isSubtypeOf(getTypeOf(as), fieldOpt.get.classFile.thisType)) {

                        val typeFilter = if (fieldOpt.isDefined) { t: ReferenceType ⇒
                            classHierarchy.isSubtypeOf(t, fieldOpt.get.fieldType.asReferenceType)
                        } else
                            PointsToSetLike.noFilter

                        results ++= createPartialResults(
                            (as, fieldOpt.getOrElse(UnsafeFakeField)),
                            rhsDefSitesEPS.mapValues((_, typeFilter)),
                            { _.included(knownPointsTo, typeFilter) }
                        )
                    }
                }
                if (newDependees.nonEmpty) {
                    results ::= InterimPartialResult(
                        newDependees.values.map(_._1),
                        continuationForNewAllocationSitesAtPutField(
                            knownPointsTo, rhsDefSitesEPS, fieldOpt, newDependees
                        )
                    )
                }
                Results(
                    results
                )
        }
    }

    protected[this] def continuationForNewAllocationSitesAtArrayStore(
        knownPointsTo:  PointsToSet,
        rhsDefSitesEPS: Map[SomeEPK, SomeEOptionP],
        arrayType:      ArrayType,
        dependees:      Map[SomeEPK, (SomeEOptionP, ReferenceType ⇒ Boolean)]
    )(eps: SomeEPS): ProperPropertyComputationResult = {
        eps match {
            case UBP(newDependeePointsTo: PointsToSet @unchecked) ⇒
                val newDependees = updatedDependees(eps, dependees)
                var results: List[ProperPropertyComputationResult] = List.empty
                newDependeePointsTo.forNewestNElements(newDependeePointsTo.numElements - getNumElements(dependees(eps.toEPK)._1)) { as ⇒
                    val typeId = allocationSiteLongToTypeId(as.asInstanceOf[Long])
                    if (typeId < 0 &&
                        classHierarchy.isSubtypeOf(ArrayType.lookup(typeId), arrayType) &&
                        !isEmptyArrayAllocationSite(as.asInstanceOf[Long])) {
                        val componentType = ArrayType.lookup(typeId).componentType.asReferenceType
                        val typeFilter = { t: ReferenceType ⇒
                            classHierarchy.isSubtypeOf(t, componentType)
                        }
                        results ++= createPartialResults(
                            ArrayEntity(as),
                            rhsDefSitesEPS.mapValues((_, typeFilter)),
                            { _.included(knownPointsTo, typeFilter) }
                        )
                    }
                }
                if (newDependees.nonEmpty) {
                    results ::= InterimPartialResult(
                        newDependees.values.map(_._1),
                        continuationForNewAllocationSitesAtArrayStore(
                            knownPointsTo, rhsDefSitesEPS, arrayType, newDependees
                        )
                    )
                }
                Results(
                    results
                )
        }
    }

    // todo name
    protected[this] def continuationForNewAllocationSitesAtGetField(
        defSiteObject: DefinitionSite,
        fieldOpt:      Option[Field],
        filter:        ReferenceType ⇒ Boolean,
        dependees:     Map[SomeEPK, (SomeEOptionP, ReferenceType ⇒ Boolean)]
    )(eps: SomeEPS): ProperPropertyComputationResult = {
        eps match {
            case UBP(newDependeePointsTo: PointsToSet @unchecked) ⇒
                val newDependees = updatedDependees(eps, dependees)
                var nextDependees: List[SomeEOptionP] = Nil
                var newPointsTo = emptyPointsToSet
                newDependeePointsTo.forNewestNElements(newDependeePointsTo.numElements - getNumElements(dependees(eps.toEPK)._1)) { as ⇒
                    if (fieldOpt.isEmpty ||
                        classHierarchy.isSubtypeOf(getTypeOf(as), fieldOpt.get.classFile.thisType)) {
                        val fieldEntries = ps((as, fieldOpt.getOrElse(UnsafeFakeField)), pointsToPropertyKey)
                        newPointsTo = newPointsTo.included(pointsToUB(fieldEntries), filter)
                        if (fieldEntries.isRefinable)
                            nextDependees ::= fieldEntries
                    }
                }

                var results: Seq[ProperPropertyComputationResult] = createPartialResults(
                    defSiteObject,
                    nextDependees.iterator.map(d ⇒ d.toEPK → ((d, filter))).toMap,
                    { _.included(newPointsTo, filter) }
                )

                if (newDependees.nonEmpty) {
                    results +:= InterimPartialResult(
                        newDependees.values.map(_._1),
                        continuationForNewAllocationSitesAtGetField(
                            defSiteObject, fieldOpt, filter, newDependees
                        )
                    )
                }

                Results(results)
            case _ ⇒ throw new IllegalArgumentException(s"unexpected update: $eps")
        }
    }

    // todo name
    protected[this] def continuationForNewAllocationSitesAtArrayLoad(
        defSiteObject: DefinitionSite,
        arrayType:     ArrayType,
        filter:        ReferenceType ⇒ Boolean,
        dependees:     Map[SomeEPK, (SomeEOptionP, ReferenceType ⇒ Boolean)]
    )(eps: SomeEPS): ProperPropertyComputationResult = {
        eps match {
            case UBP(newDependeePointsTo: PointsToSet @unchecked) ⇒
                val newDependees = updatedDependees(eps, dependees)
                var nextDependees: List[SomeEOptionP] = Nil
                var newPointsTo = emptyPointsToSet
                newDependeePointsTo.forNewestNElements(newDependeePointsTo.numElements - getNumElements(dependees(eps.toEPK)._1)) { as ⇒
                    val typeId = allocationSiteLongToTypeId(as.asInstanceOf[Long])
                    if (typeId < 0 && classHierarchy.isSubtypeOf(ArrayType.lookup(typeId), arrayType)) {
                        val arrayEntries = ps(ArrayEntity(as), pointsToPropertyKey)
                        newPointsTo = newPointsTo.included(pointsToUB(arrayEntries), filter)
                        if (arrayEntries.isRefinable)
                            nextDependees ::= arrayEntries
                    }
                }

                var results: Seq[ProperPropertyComputationResult] =
                    createPartialResults(
                        defSiteObject,
                        nextDependees.iterator.map(d ⇒ d.toEPK → ((d, filter))).toMap,
                        { _.included(newPointsTo, filter) }
                    )

                if (newDependees.nonEmpty) {
                    results +:= InterimPartialResult(
                        newDependees.values.map(_._1),
                        continuationForNewAllocationSitesAtArrayLoad(
                            defSiteObject, arrayType, filter, newDependees
                        )
                    )
                }

                Results(results)
            case _ ⇒ throw new IllegalArgumentException(s"unexpected update: $eps")
        }
    }

    protected[this] def continuationForShared(
        e: Entity, dependees: Map[SomeEPK, (SomeEOptionP, ReferenceType ⇒ Boolean)]
    )(eps: SomeEPS): ProperPropertyComputationResult = {
        eps match {
            case UBP(newDependeePointsTo: PointsToSet @unchecked) ⇒
                val newDependees = updatedDependees(eps, dependees)

                val results = createPartialResults(
                    e,
                    newDependees,
                    { old ⇒
                        updatedPointsToSet(
                            old,
                            newDependeePointsTo,
                            eps,
                            dependees
                        )
                    },
                    true
                )

                Results(results)

            case _ ⇒ throw new IllegalArgumentException(s"unexpected update: $eps")
        }
    }

    @inline protected[this] def createPartialResults(
        e:              Entity,
        newDependees:   Map[SomeEPK, (SomeEOptionP, ReferenceType ⇒ Boolean)],
        updatePointsTo: PointsToSet ⇒ PointsToSet,
        isUpdate:       Boolean                                               = false
    ): Seq[ProperPropertyComputationResult] = {
        var results: Seq[ProperPropertyComputationResult] = Seq.empty

        if (newDependees.nonEmpty) {
            results +:= InterimPartialResult(
                newDependees.values.map(_._1),
                continuationForShared(e, newDependees)
            )
        }

        val old = pointsToUB(ps(e, pointsToPropertyKey))
        val testPTS = updatePointsTo(old)

        if (!isUpdate || (testPTS ne old)) {
            results +:= PartialResult[Entity, PointsToSetLike[_, _, PointsToSet]](
                e,
                pointsToPropertyKey,
                {
                    case eps @ UBP(ub: PointsToSet @unchecked) ⇒
                        val newPointsToSet = updatePointsTo(ub)
                        if (newPointsToSet ne ub) {
                            Some(InterimEUBP(e, newPointsToSet))
                        } else {
                            None
                        }

                    case _: EPK[Entity, _] ⇒
                        val newPointsToSet = updatePointsTo(emptyPointsToSet)
                        if (isUpdate && (newPointsToSet eq emptyPointsToSet))
                            None
                        else
                            Some(InterimEUBP(e, newPointsToSet))

                    case eOptP ⇒
                        throw new IllegalArgumentException(s"unexpected eOptP: $eOptP")
                }
            )
        }

        results
    }

    protected[this] def createResults(
        state: State
    ): ArrayBuffer[ProperPropertyComputationResult] = {
        val results = ArrayBuffer.empty[ProperPropertyComputationResult]

        for ((e, pointsToSet) ← state.allocationSitePointsToSetsIterator) {
            results += Result(e, pointsToSet)
        }

        for ((e, pointsToSet) ← state.sharedPointsToSetsIterator) {
            results ++= createPartialResults(
                e,
                if (state.hasDependees(e)) state.dependeesOf(e) else Map.empty,
                { _.included(pointsToSet) }
            )
        }

        for (fakeEntity ← state.getFieldsIterator) {
            if (state.hasDependees(fakeEntity)) {
                val (defSite, fieldOpt, filter) = fakeEntity
                val dependees = state.dependeesOf(fakeEntity)
                results += InterimPartialResult(
                    dependees.values.map(_._1),
                    continuationForNewAllocationSitesAtGetField(
                        defSite, fieldOpt, filter, dependees
                    )
                )
            }
        }

        for (fakeEntity ← state.putFieldsIterator) {
            if (state.hasDependees(fakeEntity)) {
                val (defSites, fieldOpt) = fakeEntity
                val defSitesWithoutExceptions =
                    defSites.iterator.filterNot(ai.isImmediateVMException)
                var knownPointsTo = emptyPointsToSet
                val defSitesEPSs =
                    defSitesWithoutExceptions.map[(EPK[Entity, Property], EOptionP[Entity, Property])] { ds ⇒
                        val defSiteEntity = toEntity(ds)(state)
                        val rhsPTS = ps(defSiteEntity, pointsToPropertyKey)
                        knownPointsTo = knownPointsTo.included(pointsToUB(rhsPTS))
                        rhsPTS.toEPK → rhsPTS
                    }.filter(_._2.isRefinable).toMap

                val dependees = state.dependeesOf(fakeEntity)
                if (defSitesEPSs.nonEmpty || (knownPointsTo ne emptyPointsToSet))
                    results += InterimPartialResult(
                        dependees.values.map(_._1),
                        continuationForNewAllocationSitesAtPutField(
                            knownPointsTo, defSitesEPSs, fieldOpt, dependees
                        )
                    )
            }
        }

        for (fakeEntity ← state.arrayLoadsIterator) {
            if (state.hasDependees(fakeEntity)) {
                val (defSite, arrayType, filter) = fakeEntity
                val dependees = state.dependeesOf(fakeEntity)
                results += InterimPartialResult(
                    dependees.values.map(_._1),
                    continuationForNewAllocationSitesAtArrayLoad(
                        defSite, arrayType, filter, dependees
                    )
                )
            }
        }

        for (fakeEntity ← state.arrayStoresIterator) {
            if (state.hasDependees(fakeEntity)) {
                val (defSites, arrayType) = fakeEntity
                val defSitesWithoutExceptions =
                    defSites.iterator.filterNot(ai.isImmediateVMException)
                var knownPointsTo = emptyPointsToSet
                val defSitesEPSs =
                    defSitesWithoutExceptions.map[(EPK[Entity, Property], EOptionP[Entity, Property])] { ds ⇒
                        val defSiteEntity = toEntity(ds)(state)
                        val rhsPTS = ps(defSiteEntity, pointsToPropertyKey)
                        knownPointsTo = knownPointsTo.included(pointsToUB(rhsPTS))
                        rhsPTS.toEPK → rhsPTS
                    }.filter(_._2.isRefinable).toMap

                val dependees = state.dependeesOf(fakeEntity)
                if (defSitesEPSs.nonEmpty || (knownPointsTo ne emptyPointsToSet))
                    results += InterimPartialResult(
                        dependees.values.map(_._1),
                        continuationForNewAllocationSitesAtArrayStore(
                            knownPointsTo, defSitesEPSs, arrayType, dependees
                        )
                    )
            }
        }

        results
    }
<<<<<<< HEAD

=======
>>>>>>> 90b84db6
}<|MERGE_RESOLUTION|>--- conflicted
+++ resolved
@@ -616,8 +616,4 @@
 
         results
     }
-<<<<<<< HEAD
-
-=======
->>>>>>> 90b84db6
 }