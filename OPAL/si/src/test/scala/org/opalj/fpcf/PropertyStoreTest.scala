/* BSD 2-Clause License:
 * Copyright (c) 2009 - 2017
 * Software Technology Group
 * Department of Computer Science
 * Technische Universität Darmstadt
 * All rights reserved.
 *
 * Redistribution and use in source and binary forms, with or without
 * modification, are permitted provided that the following conditions are met:
 *
 *  - Redistributions of source code must retain the above copyright notice,
 *    this list of conditions and the following disclaimer.
 *  - Redistributions in binary form must reproduce the above copyright notice,
 *    this list of conditions and the following disclaimer in the documentation
 *    and/or other materials provided with the distribution.
 *
 * THIS SOFTWARE IS PROVIDED BY THE COPYRIGHT HOLDERS AND CONTRIBUTORS "AS IS"
 * AND ANY EXPRESS OR IMPLIED WARRANTIES, INCLUDING, BUT NOT LIMITED TO, THE
 * IMPLIED WARRANTIES OF MERCHANTABILITY AND FITNESS FOR A PARTICULAR PURPOSE
 * ARE DISCLAIMED. IN NO EVENT SHALL THE COPYRIGHT OWNER OR CONTRIBUTORS BE
 * LIABLE FOR ANY DIRECT, INDIRECT, INCIDENTAL, SPECIAL, EXEMPLARY, OR
 * CONSEQUENTIAL DAMAGES (INCLUDING, BUT NOT LIMITED TO, PROCUREMENT OF
 * SUBSTITUTE GOODS OR SERVICES; LOSS OF USE, DATA, OR PROFITS; OR BUSINESS
 * INTERRUPTION) HOWEVER CAUSED AND ON ANY THEORY OF LIABILITY, WHETHER IN
 * CONTRACT, STRICT LIABILITY, OR TORT (INCLUDING NEGLIGENCE OR OTHERWISE)
 * ARISING IN ANY WAY OUT OF THE USE OF THIS SOFTWARE, EVEN IF ADVISED OF THE
 * POSSIBILITY OF SUCH DAMAGE.
 */
package org.opalj.fpcf

import java.util.concurrent.atomic.AtomicInteger

import org.junit.runner.RunWith
import org.scalatest.junit.JUnitRunner
import org.scalatest.Matchers
import org.scalatest.FunSpec
import org.scalatest.BeforeAndAfterEach

import org.opalj.log.GlobalLogContext

/**
 * Tests the property store.
 *
 * @author Michael Eichberg
 */
@RunWith(classOf[JUnitRunner])
abstract class PropertyStoreTest extends FunSpec with Matchers with BeforeAndAfterEach {

    import Palindromes.NoPalindrome
    import Palindromes.Palindrome

    implicit val logContext = GlobalLogContext

    def createPropertyStore(): PropertyStore

    describe("the property store") {

        it("directly after creation it should be empty (entities(...) and properties(...))") {
            val ps = createPropertyStore()
            ps.setupPhase(Set(Palindromes.PalindromeKey), Set.empty)
            ps.entities(_ ⇒ true) should be('Empty)
            ps.entities(Palindromes.Palindrome, Palindromes.Palindrome) should be('Empty)
            ps.entities(Palindromes.NoPalindrome, Palindromes.Palindrome) should be('Empty)
            ps.entities(Palindromes.NoPalindrome, Palindromes.NoPalindrome) should be('Empty)
            ps.entities(Palindromes.PalindromeKey) should be('Empty)

            ps.properties("<DOES NOT EXIST>") should be('Empty)

            ps.toString(true).length should be > (0)
        }

        it("should be possible to interrupt the computations") {
            val ps = createPropertyStore()
            ps.setupPhase(Set(Palindromes.PalindromeKey), Set.empty)

            ps.scheduleForEntity("a") { e ⇒
                ps.isInterrupted = () ⇒ true
                val dependee = EPK("d", Palindromes.PalindromeKey)
                ps(dependee) // we use a fake dependency...
                IntermediateResult(
                    "a",
                    NoPalindrome,
                    Palindrome,
                    Seq(dependee),
                    (eps) ⇒ { Result("a", Palindrome) }
                )
            }
            ps.waitOnPhaseCompletion()
            ps.scheduleForEntity("d")(e ⇒ Result("d", Palindrome))

            ps("a", Palindromes.PalindromeKey) should be(IntermediateEP("a", NoPalindrome, Palindrome))
            ps("d", Palindromes.PalindromeKey) should be(EPK("d", Palindromes.PalindromeKey))

            // let's test that – if we resume the computation – the results are as expected!
            ps.isInterrupted = () ⇒ false
            ps.waitOnPhaseCompletion()
            ps("a", Palindromes.PalindromeKey) should be(FinalEP("a", Palindrome))
            ps("d", Palindromes.PalindromeKey) should be(FinalEP("d", Palindrome))
        }

<<<<<<< HEAD
        it("should not crash when e1 has two dependencies e2, e3 and e2 is set while e1 was not yet executed but had a EPK for e2 in its dependencies") {
=======
        it("should catch non-monotonic updates when debugging is turned on") {
            val ps = createPropertyStore()
            ps.debug = true
            ps.setupPhase(Set(ReachableNodesCount.Key), Set.empty)
            ???
        }

        it("should catch updates when the upper bound is lower than the lower bound") {
            val ps = createPropertyStore()
            ps.debug = true
            ps.setupPhase(Set(ReachableNodesCount.Key), Set.empty)
            ???
        }

        it("should not crash when e1 has two dependencies e2 and e3 "+
            "and e2 is set while e1 was not yet executed but had a EPK for e2 in its dependencies "+
            "(test for a lost updated)") {
>>>>>>> 2a86140b
            val ps = createPropertyStore()
            ps.setupPhase(Set(Palindromes.PalindromeKey), Set.empty)

            ps.scheduleForEntity("a") { e ⇒
                val dependees = Seq(EPK("d", Palindromes.PalindromeKey), EPK("e", Palindromes.PalindromeKey))
                dependees.foreach(ps(_)) // we use a fake dependency...
                ps.set("d", Palindrome)
                IntermediateResult(
                    "a",
                    NoPalindrome,
                    Palindrome,
                    dependees,
                    (eps) ⇒ { Result("a", Palindrome) }
                )
            }
            ps.waitOnPhaseCompletion()

            ps("a", Palindromes.PalindromeKey) should be(FinalEP("a", Palindrome))
            ps("d", Palindromes.PalindromeKey) should be(FinalEP("d", Palindrome))
            ps("e", Palindromes.PalindromeKey) should be(EPK("e", Palindromes.PalindromeKey))
        }

        it("should be able to perform queries w.r.t. unknown entities / property keys") {
            val pk = Palindromes.PalindromeKey
            val ps = createPropertyStore()
            ps.setupPhase(Set(Palindromes.PalindromeKey), Set.empty)

            ps("aba", pk) should be(EPK("aba", pk))
            ps(EPK("aa", pk)) should be(EPK("aa", pk))
        }

        it("should be possible to test if a store has a property") {
            import Palindromes.Palindrome
            val ps = createPropertyStore()
            ps.setupPhase(Set(Palindromes.PalindromeKey, Palindromes.SuperPalindromeKey), Set.empty)

            val palindromeKey = Palindromes.PalindromeKey
            val superPalindromeKey = Palindromes.SuperPalindromeKey

            ps.hasProperty("aba", palindromeKey) should be(false)
            ps.hasProperty("aba", superPalindromeKey) should be(false)

            ps.set("aba", Palindrome)
            ps.hasProperty("aba", palindromeKey) should be(true)
            ps.hasProperty("cbc", palindromeKey) should be(false)
            ps.hasProperty("aba", superPalindromeKey) should be(false)

            ps.scheduleForEntity("a") { e ⇒
                ps.isInterrupted = () ⇒ true
                val dependee = EPK("d", Palindromes.PalindromeKey)
                ps(dependee) // we use a fake dependency...
                IntermediateResult(
                    "a",
                    NoPalindrome, Palindrome,
                    Seq(dependee),
                    (eps) ⇒ { Result("a", Palindrome) }
                )
            }
            ps.waitOnPhaseCompletion()
            ps.hasProperty("a", palindromeKey) should be(true)
            ps.hasProperty("d", palindromeKey) should be(false)
        }

        // test SET

        it("set should set an entity's property immediately (even if setupPhase has not be called)") {
            import Palindromes.Palindrome
            import Palindromes.NoPalindrome
            val pk = Palindromes.PalindromeKey
            val ps = createPropertyStore()

            ps.set("aba", Palindrome)
            ps("aba", pk) should be(FinalEP("aba", Palindrome))

            ps.set("abca", NoPalindrome)
            ps("abca", pk) should be(FinalEP("abca", NoPalindrome))
        }

        it("should allow setting different properties w.r.t. one entity") {
            import Palindromes.Palindrome
            import Palindromes.SuperPalindrome
            import Palindromes.NoPalindrome
            import Palindromes.NoSuperPalindrome
            val ppk = Palindromes.PalindromeKey
            val sppk = Palindromes.SuperPalindromeKey
            val ps = createPropertyStore()

            ps.set("aba", Palindrome)
            ps.set("aba", SuperPalindrome)

            ps("aba", ppk) should be(FinalEP("aba", Palindrome))
            ps("aba", sppk) should be(FinalEP("aba", SuperPalindrome))

            ps.set("abca", NoPalindrome)
            ps.set("abca", NoSuperPalindrome)
            ps("abca", ppk) should be(FinalEP("abca", NoPalindrome))
            ps("abca", sppk) should be(FinalEP("abca", NoSuperPalindrome))
        }

        it("should be able to enumerate all explicitly set properties of an entity") {
            import Palindromes.Palindrome
            import Palindromes.SuperPalindrome
            import Palindromes.NoPalindrome
            import Palindromes.NoSuperPalindrome
            val ppk = Palindromes.PalindromeKey
            val sppk = Palindromes.SuperPalindromeKey
            val ps = createPropertyStore()

            ps.set("aba", Palindrome)
            ps.set("aba", SuperPalindrome)
            ps.set("abca", NoPalindrome)
            ps.set("abca", NoSuperPalindrome)

            ps.entities(ppk).map(_.e).toSet should be(Set("aba", "abca"))
            ps.entities(sppk).map(_.e).toSet should be(Set("aba", "abca"))

            val expected = Set(FinalEP("aba", Palindrome), FinalEP("aba", SuperPalindrome))
            ps.properties("aba").toSet should be(expected)
        }

        it("should not set an entity's property if it already has a property") {
            import Palindromes.Palindrome
            import Palindromes.NoPalindrome
            val ps = createPropertyStore()

            ps.set("aba", Palindrome)
            intercept[IllegalStateException] {
                ps.set("aba", NoPalindrome)
            }
        }

        it("should contain the results (at least) for all entities for which we scheduled a computation") {
            import Palindromes.Palindrome
            import Palindromes.NoPalindrome

            val ps = createPropertyStore()
            ps.setupPhase(Set(Palindromes.PalindromeKey), Set.empty)

            val pk = Palindromes.PalindromeKey
            val es = Set("aba", "cc", "d", "fd", "zu", "aaabbbaaa")
            ps.scheduleForEntities(es) { e ⇒
                Result(e, if (e.reverse == e) Palindrome else NoPalindrome)
            }
            ps.waitOnPhaseCompletion()

            ps.entities(pk).map(_.e).toSet should be(es)
            ps.entities(eps ⇒ eps.lb == Palindrome).toSet should be(Set("aba", "cc", "d", "aaabbbaaa"))
            ps.entities(eps ⇒ eps.ub == NoPalindrome).toSet should be(Set("fd", "zu"))
            ps.entities(Palindrome, Palindrome).toSet should be(Set("aba", "cc", "d", "aaabbbaaa"))
            ps.entities(NoPalindrome, NoPalindrome).toSet should be(Set("fd", "zu"))
            ps.entities(pk).toSet should be(Set(
                FinalEP("aba", Palindrome),
                FinalEP("cc", Palindrome),
                FinalEP("d", Palindrome),
                FinalEP("fd", NoPalindrome),
                FinalEP("zu", NoPalindrome),
                FinalEP("aaabbbaaa", Palindrome)
            ))

            es.foreach { e ⇒
                val expected = if (e.reverse == e) Palindrome else NoPalindrome
                ps.properties(e).map(_.ub).toSet should be(Set(expected))
                ps.properties(e).map(_.lb).toSet should be(Set(expected))
            }
        }

        it("should trigger a lazy property computation only lazily") {
            import Palindromes.Palindrome
            import Palindromes.NoPalindrome

            val pk = Palindromes.PalindromeKey
            val ps = createPropertyStore()
            ps.setupPhase(Set(pk), Set.empty)

            ps.registerLazyPropertyComputation(
                pk,
                (e: Entity) ⇒ {
                    val p =
                        if (e.toString.reverse == e.toString)
                            Palindrome
                        else
                            NoPalindrome
                    Result(e, p)
                }
            )
            ps("aba", pk) should be(EPK("aba", pk))

            ps.waitOnPhaseCompletion()

            ps("aba", pk) should be(FinalEP("aba", Palindrome))
        }

        it("should not trigger a lazy property computation multiple times") {
            import Palindromes.Palindrome
            import Palindromes.NoPalindrome

            val pk = Palindromes.PalindromeKey
            val ps = createPropertyStore()
            ps.setupPhase(Set(pk), Set.empty)

            val invocationCount = new AtomicInteger(0)
            ps.registerLazyPropertyComputation(
                pk,
                (e: Entity) ⇒ {
                    invocationCount.incrementAndGet()
                    val p = if (e.toString.reverse == e.toString) Palindrome else NoPalindrome
                    Result(e, p)
                }
            )
            ps("aba", pk) should be(EPK("aba", pk))
            ps("aba", pk) // just trigger it again...
            ps("aba", pk) // just trigger it again...

            ps.waitOnPhaseCompletion()

            invocationCount.get should be(1)
        }

        it("should complete the computation of dependent lazy computations before the phase ends") {
            import Palindromes.Palindrome
            import Palindromes.NoPalindrome
            import Palindromes.NoSuperPalindrome
            import Palindromes.SuperPalindrome
            val ppk = Palindromes.PalindromeKey
            val sppk = Palindromes.SuperPalindromeKey

            val ps = createPropertyStore()
            ps.setupPhase(Set(ppk, sppk), Set.empty)

            val invocationCount = new AtomicInteger(0)
            ps.registerLazyPropertyComputation(
                ppk,
                (e: Entity) ⇒ {
                    invocationCount.incrementAndGet()
                    val p = if (e.toString.reverse == e.toString) Palindrome else NoPalindrome
                    Result(e, p)
                }
            )
            ps.registerLazyPropertyComputation(
                sppk,
                (e: Entity) ⇒ {
                    invocationCount.incrementAndGet()

                    val initialsExpectedEP = EPK(e, ppk)
                    ps(e, ppk) should be(initialsExpectedEP)

                    IntermediateResult(
                        e, NoSuperPalindrome, SuperPalindrome,
                        Seq(initialsExpectedEP),
                        (eps) ⇒ {
                            if (eps.lb == Palindrome /*&& ...*/ )
                                Result(e, SuperPalindrome)
                            else
                                Result(e, NoSuperPalindrome)
                        }
                    )
                }
            )
            ps.scheduleForEntity("e") { e: String ⇒
                val initiallyExpectedEP = EPK("e", sppk)
                ps("e", sppk) should be(initiallyExpectedEP)
                IntermediateResult(
                    "e", Marker.NotMarked, Marker.IsMarked,
                    Seq(initiallyExpectedEP),
                    (eps) ⇒ {
                        // Depending the scheduling, we can have a final result here as well.
                        //if (eps.isFinal)
                        //    fail("premature final value")

                        IntermediateResult(
                            "e", Marker.NotMarked, Marker.IsMarked,
                            Seq(eps),
                            (eps) ⇒ {
                                if (!eps.isFinal)
                                    fail("unexpected non final value")

                                if (eps.lb == SuperPalindrome)
                                    Result(e, Marker.IsMarked)
                                else
                                    Result(e, Marker.NotMarked)
                            }
                        )

                    }
                )
            }

            ps.waitOnPhaseCompletion()

            ps("e", ppk) should be(FinalEP("e", Palindrome))
            ps("e", sppk) should be(FinalEP("e", SuperPalindrome))
            ps("e", Marker.MarkerKey) should be(FinalEP("e", Marker.IsMarked))
        }

        describe("handling of computations with multiple updates") {
            // DESCRIPTION OF A GRAPH (WITH CYCLES)
            val nodeA = Node("a")
            val nodeB = Node("b")
            val nodeC = Node("c")
            val nodeD = Node("d")
            val nodeE = Node("e")
            val nodeF = Node("f")
            val nodeG = Node("g")
            val nodeH = Node("h")
            val nodeI = Node("i")
            val nodeJ = Node("j")
            val nodeR = Node("r")
            nodeA.targets += nodeB // the graph:
            nodeA.targets += nodeF // a -> f
            nodeF.targets += nodeH //      f -> h
            nodeA.targets += nodeG // a -> g
            nodeG.targets += nodeH //      g -> h
            nodeA.targets += nodeH // a -> h
            nodeF.targets += nodeJ // f -> j
            nodeF.targets += nodeI // f -> i
            nodeH.targets += nodeJ // h <-> j
            nodeJ.targets += nodeH // ...
            nodeJ.targets += nodeI // j <-> i
            nodeI.targets += nodeJ // ...
            nodeB.targets += nodeC // a -> b -> c
            nodeB.targets += nodeD //        ↘︎  d
            nodeD.targets += nodeD //           d ⟲
            nodeD.targets += nodeE //           d -> e
            nodeE.targets += nodeR //                e -> r
            nodeR.targets += nodeB //       ↖︎------------↵︎
            val nodeEntities = List[Node](
                nodeA, nodeB, nodeC, nodeD, nodeE, nodeF, nodeG, nodeH, nodeI, nodeJ, nodeR
            )

            object ReachableNodes {
                val Key: PropertyKey[ReachableNodes] =

                    PropertyKey.create[Node, ReachableNodes](
                        s"ReachableNodes(t=${System.nanoTime()})",
                        (_: PropertyStore, e: Node) ⇒ AllNodes,
                        (_: PropertyStore, eps: EPS[Node, ReachableNodes]) ⇒ eps.toUBEP
                    )
            }
            case class ReachableNodes(nodes: scala.collection.Set[Node]) extends OrderedProperty {
                type Self = ReachableNodes
                def key = ReachableNodes.Key
                def checkIsEqualOrBetterThan(other: Self): Unit = {
                    if (!this.nodes.subsetOf(other.nodes)) {
                        throw new IllegalArgumentException(
                            this+" is not equal or better than "+other
                        )
                    }
                }
            }
            object NoReachableNodes extends ReachableNodes(Set.empty) {
                override def toString: String = "NoReachableNodes"
            }
            object AllNodes extends ReachableNodes(nodeEntities.toSet) {
                override def toString: String = "AllNodes"
            }

            /*
             * The following analysis only uses the new information given to it and updates
             * the set of observed dependees.
             */
            def reachableNodesAnalysis(ps: PropertyStore)(n: Node): PropertyComputationResult = {
                val nTargets = n.targets
                if (nTargets.isEmpty)
                    return Result(n, NoReachableNodes);

                var allDependees: Set[Node] = nTargets.toSet // may include self-dependency
                var dependeePs: Set[EOptionP[Entity, _ <: ReachableNodes]] =
                    ps(allDependees - n /* ignore self-dependencies */ , ReachableNodes.Key).toSet

                // incremental computation
                def c(dependee: SomeEPS): PropertyComputationResult = {
                    // Get the set of currently reachable nodes:
                    val eps @ EPS(_, _ /*lb*/ , ReachableNodes(depeendeeReachableNodes)) = dependee

                    // Compute the new set of reachable nodes:
                    allDependees ++= depeendeeReachableNodes
                    val newUB = ReachableNodes(allDependees)

                    // Adapt the set of dependeePs to ensure termination
                    dependeePs = dependeePs.filter { _.e ne dependee.e }
                    if (!eps.isFinal) {
                        dependeePs ++=
                            Traversable(dependee.asInstanceOf[EOptionP[Entity, _ <: ReachableNodes]])
                    }
                    val r = {
                        if (dependeePs.nonEmpty)
                            IntermediateResult(n, AllNodes, newUB, dependeePs, c)
                        else
                            Result(n, newUB)
                    }
                    r
                }

                // initial computation
                dependeePs foreach { dependee ⇒
                    if (dependee.hasProperty) {
                        if (dependee.isFinal) { dependeePs -= dependee }
                        allDependees ++= dependee.ub.nodes
                    }
                }
                val currentReachableNodes = ReachableNodes(allDependees)
                if (dependeePs.isEmpty)
                    Result(n, currentReachableNodes)
                else
                    IntermediateResult(n, AllNodes, currentReachableNodes, dependeePs, c)
            }

            def reachableNodesCountAnalysis(ps: PropertyStore)(
                n: Node
            ): PropertyComputationResult = {
                var dependees: List[SomeEOptionP] = Nil
                var ub: Int = n.targets.size

                def c(eps: SomeEOptionP): PropertyComputationResult = {
                    eps match {

                        case IntermediateEP(_, _, ReachableNodesCount(otherUB)) ⇒
                            if (ub + otherUB > 4)
                                Result(n, TooManyNodesReachable)
                            else {
                                dependees = eps :: dependees.filter(_.e ne eps.e)
                                IntermediateResult(
                                    n, TooManyNodesReachable, ReachableNodesCount(ub),
                                    dependees,
                                    c
                                )
                            }

                        case FinalEP(_, reachableNodesCount: ReachableNodesCount) ⇒
                            ub += reachableNodesCount.value
                            if (ub > 4) {
                                Result(n, TooManyNodesReachable)
                            } else if (dependees.tail.isEmpty) {
                                Result(n, ReachableNodesCount(ub))
                            } else {
                                dependees = dependees.filter(_.e ne eps.e)
                                IntermediateResult(
                                    n, TooManyNodesReachable, ReachableNodesCount(ub),
                                    dependees,
                                    c
                                )
                            }
                    }
                }

                n.targets forall { successor ⇒
                    if (successor == n) {
                        ub = TooManyNodesReachable.value
                        false // we are done...
                    } else {
                        ps(successor, ReachableNodesCount.Key) match {
                            case epk: EPK[_, _] ⇒
                                dependees ::= epk
                                true
                            case iep @ IntermediateEP(_, _, ReachableNodesCount(otherUB)) ⇒
                                if (ub + otherUB > 4) {
                                    ub = TooManyNodesReachable.value
                                    false
                                } else {
                                    // we have to wait for the final value before we can add the count
                                    dependees ::= iep
                                    true
                                }
                            case FinalEP(_, reachableNodesCount) ⇒
                                ub += reachableNodesCount.value
                                true
                        }
                    }
                }
                if (ub > 4)
                    Result(n, TooManyNodesReachable)
                else if (dependees.isEmpty)
                    Result(n, ReachableNodesCount(ub))
                else
                    IntermediateResult(
                        n, TooManyNodesReachable, ReachableNodesCount(ub),
                        dependees,
                        c
                    )
            }

            def reachableNodesCountViaReachableNodesAnalysis(ps: PropertyStore)(
                n: Node
            ): PropertyComputationResult = {

                def c(eps: SomeEOptionP): PropertyComputationResult = {
                    eps match {
                        case eps @ IntermediateEP(_, _, ReachableNodes(reachableNodes)) ⇒
                            IntermediateResult(
                                n, TooManyNodesReachable, ReachableNodesCount(reachableNodes.size),
                                List(eps),
                                c
                            )

                        case FinalEP(_, ReachableNodes(reachableNodes)) ⇒
                            Result(n, ReachableNodesCount(reachableNodes.size))
                    }
                }

                ps(n, ReachableNodes.Key) match {
                    case epk: EPK[_, _] ⇒
                        IntermediateResult(
                            n, TooManyNodesReachable, ReachableNodesCount(0),
                            List(epk),
                            c
                        )
                    case eps: SomeEOptionP ⇒ c(eps)

                }
            }
            // the graph:
            // a -> f -> h
            // a -> f -> j
            // a -> f -> i
            //           h <-> j <-> i // this cycle is resolved in multiple steps...
            // a -> g -> h
            // a -> h
            // a -> b -> c
            //      b -> d
            //           d ⟲
            //           d -> e
            //                e -> r
            //       ↖︎-----------< r
            it("should be possible using eagerly scheduled computations") {
                val dropCount = (System.nanoTime() % 10000).toInt
                for (nodeEntitiesPermutation ← nodeEntities.permutations.drop(dropCount).take(10)) {

                    val ps = createPropertyStore()
                    ps.setupPhase(Set(ReachableNodesCount.Key, ReachableNodes.Key), Set.empty)
                    ps.registerLazyPropertyComputation(
                        ReachableNodesCount.Key, reachableNodesCountAnalysis(ps)
                    )
                    ps.scheduleForEntities(nodeEntitiesPermutation)(reachableNodesAnalysis(ps))
                    ps(nodeA, ReachableNodesCount.Key) // forces the evaluation for all nodes...

                    ps.waitOnPhaseCompletion()

                    ps(nodeA, ReachableNodes.Key) should be(
                        FinalEP(nodeA, ReachableNodes(nodeEntities.toSet - nodeA))
                    )
                    ps(nodeB, ReachableNodes.Key) should be(
                        FinalEP(nodeB, ReachableNodes(Set(nodeB, nodeC, nodeD, nodeE, nodeR)))
                    )
                    ps(nodeC, ReachableNodes.Key) should be(
                        FinalEP(nodeC, ReachableNodes(Set()))
                    )
                    ps(nodeD, ReachableNodes.Key) should be(
                        FinalEP(nodeD, ReachableNodes(Set(nodeB, nodeC, nodeD, nodeE, nodeR)))
                    )
                    ps(nodeE, ReachableNodes.Key) should be(
                        FinalEP(nodeE, ReachableNodes(Set(nodeB, nodeC, nodeD, nodeE, nodeR)))
                    )
                    ps(nodeR, ReachableNodes.Key) should be(
                        FinalEP(nodeR, ReachableNodes(Set(nodeB, nodeC, nodeD, nodeE, nodeR)))
                    )

                    info(
                        s"(id of first permutation = ${dropCount + 1}) number of executed tasks:"+ps.scheduledTasks+
                            "; number of scheduled onUpdateContinuations:"+ps.scheduledOnUpdateComputations+
                            "; number of eager onUpdateContinuations:"+ps.eagerOnUpdateComputations
                    )
                }
            }

            it("should be possible using lazy scheduled computations") {

                val ps = createPropertyStore()
                ps.setupPhase(Set(ReachableNodesCount.Key, ReachableNodes.Key), Set.empty)
                ps.registerLazyPropertyComputation(
                    ReachableNodes.Key, reachableNodesAnalysis(ps)
                )
                ps(nodeA, ReachableNodes.Key) // forces the evaluation for all nodes...
                ps.waitOnPhaseCompletion()
                ps(nodeA, ReachableNodes.Key) should be(
                    FinalEP(nodeA, ReachableNodes(nodeEntities.toSet - nodeA))
                )
                ps(nodeB, ReachableNodes.Key) should be(
                    FinalEP(nodeB, ReachableNodes(Set(nodeB, nodeC, nodeD, nodeE, nodeR)))
                )
                ps(nodeC, ReachableNodes.Key) should be(
                    FinalEP(nodeC, ReachableNodes(Set()))
                )
                ps(nodeD, ReachableNodes.Key) should be(
                    FinalEP(nodeD, ReachableNodes(Set(nodeB, nodeC, nodeD, nodeE, nodeR)))
                )
                ps(nodeE, ReachableNodes.Key) should be(
                    FinalEP(nodeE, ReachableNodes(Set(nodeB, nodeC, nodeD, nodeE, nodeR)))
                )
                ps(nodeR, ReachableNodes.Key) should be(
                    FinalEP(nodeR, ReachableNodes(Set(nodeB, nodeC, nodeD, nodeE, nodeR)))
                )
            }

            it("should be possible using lazy scheduled mutually dependent computations") {

                val ps = createPropertyStore()
                ps.setupPhase(Set(ReachableNodes.Key, ReachableNodesCount.Key), Set.empty)
                ps.registerLazyPropertyComputation(
                    ReachableNodes.Key, reachableNodesAnalysis(ps)
                )
                ps.registerLazyPropertyComputation(
                    ReachableNodesCount.Key, reachableNodesCountViaReachableNodesAnalysis(ps)
                )
                nodeEntities.foreach { node ⇒ ps(node, ReachableNodesCount.Key) }
                ps.waitOnPhaseCompletion()

                ps(nodeA, ReachableNodes.Key) should be(
                    FinalEP(nodeA, ReachableNodes(nodeEntities.toSet - nodeA))
                )
                ps(nodeB, ReachableNodes.Key) should be(
                    FinalEP(nodeB, ReachableNodes(Set(nodeB, nodeC, nodeD, nodeE, nodeR)))
                )
                ps(nodeC, ReachableNodes.Key) should be(
                    FinalEP(nodeC, ReachableNodes(Set()))
                )
                ps(nodeD, ReachableNodes.Key) should be(
                    FinalEP(nodeD, ReachableNodes(Set(nodeB, nodeC, nodeD, nodeE, nodeR)))
                )
                ps(nodeE, ReachableNodes.Key) should be(
                    FinalEP(nodeE, ReachableNodes(Set(nodeB, nodeC, nodeD, nodeE, nodeR)))
                )
                ps(nodeR, ReachableNodes.Key) should be(
                    FinalEP(nodeR, ReachableNodes(Set(nodeB, nodeC, nodeD, nodeE, nodeR)))
                )
                // now let's check if we have the correct notification of the
                // of the lazily dependent computations
                ps(nodeA, ReachableNodesCount.Key) should be(
                    FinalEP(nodeA, ReachableNodesCount(nodeEntities.toSet.size - 1))
                )
                ps(nodeB, ReachableNodesCount.Key) should be(
                    FinalEP(nodeB, ReachableNodesCount(5))
                )
                ps(nodeC, ReachableNodesCount.Key) should be(
                    FinalEP(nodeC, ReachableNodesCount(0))
                )
                ps(nodeD, ReachableNodesCount.Key) should be(
                    FinalEP(nodeD, ReachableNodesCount(5))
                )
                ps(nodeE, ReachableNodesCount.Key) should be(
                    FinalEP(nodeE, ReachableNodesCount(5))
                )
                ps(nodeR, ReachableNodesCount.Key) should be(
                    FinalEP(nodeR, ReachableNodesCount(5))
                )
            }

            it("should be possible when a lazy computation depends on properties for which no analysis is scheduled") {

                val ps = createPropertyStore()
                ps.setupPhase(Set(ReachableNodesCount.Key), Set.empty)
                // WE DO NOT SCHEDULE ReachableNodes
                ps.registerLazyPropertyComputation(
                    ReachableNodesCount.Key, reachableNodesCountViaReachableNodesAnalysis(ps)
                )
                nodeEntities.foreach { node ⇒ ps(node, ReachableNodesCount.Key) }
                ps.waitOnPhaseCompletion()

                // actually, the "fallback" value
                ps(nodeA, ReachableNodes.Key) should be(
                    FinalEP(nodeA, ReachableNodes(nodeEntities.toSet))
                )

                // now let's check if we have the correct notification of the
                // of the lazily dependent computations
                val expected = ReachableNodesCount(11)
                ps(nodeA, ReachableNodesCount.Key) should be(FinalEP(nodeA, expected))
                ps(nodeB, ReachableNodesCount.Key) should be(FinalEP(nodeB, expected))
                ps(nodeC, ReachableNodesCount.Key) should be(FinalEP(nodeC, expected))
                ps(nodeD, ReachableNodesCount.Key) should be(FinalEP(nodeD, expected))
                ps(nodeE, ReachableNodesCount.Key) should be(FinalEP(nodeE, expected))
                ps(nodeR, ReachableNodesCount.Key) should be(FinalEP(nodeR, expected))
            }

            it("should be possible when a lazy computation depends on properties for which analysis seems to be scheduled, but no analysis actually produces results") {

                val ps = createPropertyStore()
                ps.setupPhase(Set(ReachableNodesCount.Key, ReachableNodes.Key), Set.empty)
                // WE DO NOT SCHEDULE ReachableNodes
                ps.registerLazyPropertyComputation(
                    ReachableNodesCount.Key, reachableNodesCountViaReachableNodesAnalysis(ps)
                )
                nodeEntities.foreach { node ⇒ ps(node, ReachableNodesCount.Key) }
                ps.waitOnPhaseCompletion()

                // actually, the "fallback" value
                ps(nodeA, ReachableNodes.Key) should be(
                    FinalEP(nodeA, ReachableNodes(nodeEntities.toSet))
                )

                // now let's check if we have the correct notification of the
                // of the lazily dependent computations
                val expected = ReachableNodesCount(11)
                ps(nodeA, ReachableNodesCount.Key) should be(FinalEP(nodeA, expected))
                ps(nodeB, ReachableNodesCount.Key) should be(FinalEP(nodeB, expected))
                ps(nodeC, ReachableNodesCount.Key) should be(FinalEP(nodeC, expected))
                ps(nodeD, ReachableNodesCount.Key) should be(FinalEP(nodeD, expected))
                ps(nodeE, ReachableNodesCount.Key) should be(FinalEP(nodeE, expected))
                ps(nodeR, ReachableNodesCount.Key) should be(FinalEP(nodeR, expected))
            }
        }

        it("should be possible to execute an analysis incrementally") {
            import scala.collection.mutable

            class Node(val name: String, val targets: mutable.Set[Node] = mutable.Set.empty) {
                override def hashCode: Int = name.hashCode()
                override def equals(other: Any): Boolean = other match {
                    case that: Node ⇒ this.name equals that.name
                    case _          ⇒ false
                }
                override def toString: String = name
            }
            object Node { def apply(name: String) = new Node(name) }

            // DESCRIPTION OF A TREE
            val nodeRoot = Node("Root")
            val nodeLRoot = Node("Root->L")
            val nodeLLRoot = Node("Root->L->L")
            val nodeRRoot = Node("Root->R")
            val nodeLRRoot = Node("Root->R->L")
            val nodeRRRoot = Node("Root->R->R")
            nodeRoot.targets += nodeLRoot
            nodeRoot.targets += nodeRRoot
            nodeLRoot.targets += nodeLLRoot
            nodeRRoot.targets += nodeLRRoot
            nodeRRoot.targets += nodeRRRoot

            val TreeLevelKey: PropertyKey[TreeLevel] = {
                PropertyKey.create(
                    s"TreeLevel(t=${System.nanoTime()}",
                    (ps: PropertyStore, e: Entity) ⇒ ???,
                    (ps: PropertyStore, eps: SomeEPS) ⇒ ???
                )
            }
            case class TreeLevel(length: Int) extends Property {
                final type Self = TreeLevel
                final def key = TreeLevelKey
            }

            val ps = createPropertyStore()
            ps.setupPhase(Set(TreeLevelKey), Set.empty)

            /* The following analysis only uses the new information given to it and updates
                 * the set of observed dependees.
                 */
            def analysis(level: Int)(n: Node): PropertyComputationResult = {
                val nextPCs: Traversable[(PropertyComputation[Node], Node)] =
                    n.targets.map(t ⇒ (analysis(level + 1) _, t))
                IncrementalResult(Result(n, TreeLevel(level)), nextPCs)
            }

            ps.scheduleForEntity(nodeRoot)(analysis(0))
            ps.waitOnPhaseCompletion

            ps(nodeRoot, TreeLevelKey) should be(FinalEP(nodeRoot, TreeLevel(0)))
            ps(nodeRRoot, TreeLevelKey) should be(FinalEP(nodeRRoot, TreeLevel(1)))
            ps(nodeRRRoot, TreeLevelKey) should be(FinalEP(nodeRRRoot, TreeLevel(2)))
            ps(nodeLRRoot, TreeLevelKey) should be(FinalEP(nodeLRRoot, TreeLevel(2)))
            ps(nodeLRoot, TreeLevelKey) should be(FinalEP(nodeLRoot, TreeLevel(1)))
            ps(nodeLLRoot, TreeLevelKey) should be(FinalEP(nodeLLRoot, TreeLevel(2)))
        }

        it("should never pass a `PropertyIsLazilyComputed` to clients") {
            val ppk = Palindromes.PalindromeKey

            val ps = createPropertyStore()
            ps.setupPhase(Set(ppk), Set.empty)

            ps.registerLazyPropertyComputation(
                ppk,
                (e: Entity) ⇒ {
                    val p = if (e.toString.reverse == e.toString) Palindrome else NoPalindrome
                    Result(e, p)
                }
            )
            ps.scheduleForEntity(
                "aaa"
            ) { s: String ⇒
                    ps("a", ppk) match {
                        case epk: EPK[_, _] ⇒
                            IntermediateResult(
                                s, NoPalindrome, Palindrome,
                                List(epk),
                                (eps: SomeEPS) ⇒ {
                                    if (eps.lb == PropertyIsLazilyComputed ||
                                        eps.ub == PropertyIsLazilyComputed)
                                        fail("clients should never see PropertyIsLazilyComputed")
                                    else
                                        Result(s, Palindrome)
                                }
                            )
                        case _ ⇒ fail("unexpected result")
                    }
                }
        }

        it("should be possible to execute an analysis which analyzes a huge circle") {
            import scala.collection.mutable

            val testSizes = Set(1, 5, 50000)
            for (testSize ← testSizes) {
                // 1. we create a ((very) long) chain
                val firstNode = Node(0.toString)
                val allNodes = mutable.Set(firstNode)
                var prevNode = firstNode
                for { i ← 1 to testSize } {
                    val nextNode = Node(i.toString)
                    allNodes += nextNode
                    prevNode.targets += nextNode
                    prevNode = nextNode
                }
                prevNode.targets += firstNode

                // 2. we create the store
                val ps = createPropertyStore()
                ps.setupPhase(Set(Purity.Key), Set.empty)

                def purityAnalysis(node: Node): PropertyComputationResult = {
                    def c(successorNode: SomeEOptionP): PropertyComputationResult = {
                        // HERE - For this test case only, we can simple get to the previous
                        // node from the one that was updated.
                        successorNode match {

                            case epk: EPK[_, _] ⇒
                                IntermediateResult(node, Impure, Pure, Iterable(epk), c)

                            case eps @ IntermediateEP(_, lb, ub) ⇒
                                IntermediateResult(node, lb, ub, Iterable(eps), c)

                            // required when we resolve the cycle
                            case FinalEP(_, Pure)             ⇒ Result(node, Pure)

                            // the following three cases should never happen...
                            case IntermediateEP(_, Impure, _) ⇒ ???
                            case FinalEP(_, Impure)           ⇒ ???
                        }
                    }: PropertyComputationResult

                    val nextNode = node.targets.head // HERE: we always have only one successor
                    c(ps(nextNode, Purity.Key))
                }
                // 4. execute analysis
                ps.scheduleForEntities(allNodes)(purityAnalysis)
                ps.waitOnPhaseCompletion()

                // 5. let's evaluate the result
                ps.entities(Purity.Key) foreach { eps ⇒
                    if (eps.lb != Pure) {
                        info(ps.toString(true))
                        fail(s"Node(${eps.e}) is not Pure (${eps.lb})")
                    }
                }

                info(s"test succeeded with $testSize node(s) in a circle")
                info(
                    s"number of executed tasks:"+ps.scheduledTasks+
                        "; number of scheduled onUpdateContinuations:"+ps.scheduledOnUpdateComputations+
                        "; number of eager onUpdateContinuations:"+ps.eagerOnUpdateComputations
                )
            }
        }
    }
}

abstract class PropertyStoreTestWithDebugging extends PropertyStoreTest {
    val debug: Boolean = true
}

// Test fixture related to a simple marker property
object Marker {
    final val MarkerKey = {
        PropertyKey.create[Entity, MarkerProperty](
            "Marker",
            (ps: PropertyStore, e: Entity) ⇒ NotMarked,
            (ps: PropertyStore, eOptionP: SomeEOptionP) ⇒ ???
        )
    }

    sealed trait MarkerProperty extends Property {
        type Self = MarkerProperty
        def key = MarkerKey
    }
    case object IsMarked extends MarkerProperty
    case object NotMarked extends MarkerProperty
}

// Test fixture related to Palindromes.
object Palindromes {

    final val PalindromeKey = {
        PropertyKey.create[Entity, PalindromeProperty](
            "Palindrome",
            (ps: PropertyStore, e: Entity) ⇒ NoPalindrome,
            (ps: PropertyStore, eOptionP: SomeEOptionP) ⇒ ???
        )
    }

    sealed trait PalindromeProperty extends Property {
        type Self = PalindromeProperty
        def key = PalindromeKey
    }
    case object Palindrome extends PalindromeProperty
    case object NoPalindrome extends PalindromeProperty

    // We consider a Palindrome a SuperPalindrome if also the first half
    // is a Palindrome. If the entities' size is odd, the middle element
    // is ignored.
    final val SuperPalindromeKey = {
        PropertyKey.create[Entity, SuperPalindromeProperty](
            "SuperPalindrome",
            (ps: PropertyStore, e: Entity) ⇒ NoSuperPalindrome,
            (ps: PropertyStore, eOptionP: SomeEOptionP) ⇒ ???
        )
    }

    sealed trait SuperPalindromeProperty extends Property {
        type Self = SuperPalindromeProperty
        def key = SuperPalindromeKey
    }
    case object SuperPalindrome extends SuperPalindromeProperty
    case object NoSuperPalindrome extends SuperPalindromeProperty
}

sealed trait Purity extends OrderedProperty {
    final type Self = Purity
    final def key = Purity.Key
}
object Purity {
    final val Key = PropertyKey.create[Entity, Purity]("Purity", Impure)
}
case object Pure extends Purity {
    def checkIsEqualOrBetterThan(other: Purity): Unit = { /* always true */ }
}
case object Impure extends Purity {
    def checkIsEqualOrBetterThan(other: Purity): Unit = {
        if (other != Impure) {
            throw new IllegalArgumentException(other+" is not equal or better than "+this)
        }
    }
}

class Node(
        val name:    String,
        val targets: scala.collection.mutable.Set[Node] = scala.collection.mutable.Set.empty
) {

    override def hashCode: Int = name.hashCode()
    override def equals(other: Any): Boolean = other match {
        case that: Node ⇒ this.name equals that.name
        case _          ⇒ false
    }

    override def toString: String = name // RECALL: Nodes are potentially used in cycles.
}
object Node { def apply(name: String) = new Node(name) }

object ReachableNodesCount {
    val Key: PropertyKey[ReachableNodesCount] =

        PropertyKey.create[Node, ReachableNodesCount](
            s"ReachableNodesCount",
            (_: PropertyStore, e: Node) ⇒ TooManyNodesReachable,
            (_: PropertyStore, eps: EPS[Node, ReachableNodesCount]) ⇒ FinalEP(eps.e, TooManyNodesReachable)
        )
}
case class ReachableNodesCount(value: Int) extends OrderedProperty {
    type Self = ReachableNodesCount
    def key = ReachableNodesCount.Key

    @throws[IllegalArgumentException]("if this property is not more precise than the given one")
    def checkIsEqualOrBetterThan(other: ReachableNodesCount): Unit = {
        if (this.value > other.value) {
            throw new IllegalArgumentException(other+" is not equal or better than "+this)
        }
    }

}

object NoNodesReachable extends ReachableNodesCount(0) {
    override def toString: String = "NoNodesReachable"
}
object TooManyNodesReachable extends ReachableNodesCount(64) {
    override def toString: String = "TooManyNodesReachable"
}<|MERGE_RESOLUTION|>--- conflicted
+++ resolved
@@ -98,9 +98,6 @@
             ps("d", Palindromes.PalindromeKey) should be(FinalEP("d", Palindrome))
         }
 
-<<<<<<< HEAD
-        it("should not crash when e1 has two dependencies e2, e3 and e2 is set while e1 was not yet executed but had a EPK for e2 in its dependencies") {
-=======
         it("should catch non-monotonic updates when debugging is turned on") {
             val ps = createPropertyStore()
             ps.debug = true
@@ -118,7 +115,6 @@
         it("should not crash when e1 has two dependencies e2 and e3 "+
             "and e2 is set while e1 was not yet executed but had a EPK for e2 in its dependencies "+
             "(test for a lost updated)") {
->>>>>>> 2a86140b
             val ps = createPropertyStore()
             ps.setupPhase(Set(Palindromes.PalindromeKey), Set.empty)
 
