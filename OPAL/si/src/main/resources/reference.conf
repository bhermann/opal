org.opalj {
<<<<<<< HEAD
  fpcf {
    // Setting for the property store implementation to use
    PropertyStoreImplementation = "org.opalj.fpcf.ReactiveAsyncPropertyStore"
=======
  // All settings in the "debug" section are targeted at development time and
  // should be false when deployed!
  debug {
    // Turns on the debugging support of the property store which is meant
    // to support the debugging of analyses developed using the property store.
    fpcf.PropertyStore.Debug = false
>>>>>>> a07dcdaf
  }
}<|MERGE_RESOLUTION|>--- conflicted
+++ resolved
@@ -1,15 +1,13 @@
 org.opalj {
-<<<<<<< HEAD
   fpcf {
     // Setting for the property store implementation to use
     PropertyStoreImplementation = "org.opalj.fpcf.ReactiveAsyncPropertyStore"
-=======
+  }
   // All settings in the "debug" section are targeted at development time and
   // should be false when deployed!
   debug {
     // Turns on the debugging support of the property store which is meant
     // to support the debugging of analyses developed using the property store.
     fpcf.PropertyStore.Debug = false
->>>>>>> a07dcdaf
   }
 }