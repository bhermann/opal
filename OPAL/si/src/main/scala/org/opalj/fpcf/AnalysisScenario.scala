--- conflicted
+++ resolved
@@ -154,17 +154,13 @@
             var leafComputations = computationDependencies.leafNodes
             while (leafComputations.nonEmpty) {
                 // assign each computation to its own "batch"
-<<<<<<< HEAD
-                batches = batches ++! leafComputations.toSeq.sortBy(!_.isLazy).map(Chain.singleton(_)).to[Chain]
-=======
                 batches = batches ++! leafComputations.map(Chain.singleton).to[Chain]
->>>>>>> cc911d1e
                 computationDependencies --= leafComputations
                 leafComputations = computationDependencies.leafNodes
             }
             var cyclicComputations = closedSCCs(computationDependencies)
             while (cyclicComputations.nonEmpty) {
-                val cyclicComputation = cyclicComputations.head.toSeq.sortBy(!_.isLazy)
+                val cyclicComputation = cyclicComputations.head
                 cyclicComputations = cyclicComputations.tail
                 // assign cyclic computations to one batch
                 batches = batches ++! (new :&:(cyclicComputation.to[Chain]))
