--- conflicted
+++ resolved
@@ -140,13 +140,6 @@
         c:         OnUpdateContinuation
 ) extends PropertyComputationResult {
 
-<<<<<<< HEAD
-    assert(e ne null)
-    assert(lb ne null)
-    assert(ub ne null)
-    assert(c ne null, "onUpdateContinuation is null")
-    assert(dependees.nonEmpty, s"intermediate result $this without open dependencies")
-=======
     if (PropertyStore.Debug) {
         if (lb == ub) {
             throw new IllegalArgumentException(
@@ -160,7 +153,6 @@
             )
         }
     }
->>>>>>> be962c86
 
     private[fpcf] final def id = IntermediateResult.id
 
