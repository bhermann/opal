/* BSD 2-Clause License - see OPAL/LICENSE for details. */
package org.opalj
package fpcf

import java.util.concurrent.ConcurrentHashMap

import scala.util.control.ControlThrowable
import scala.collection.{Map ⇒ SomeMap}

import org.opalj.log.GlobalLogContext
import org.opalj.log.LogContext
import org.opalj.log.OPALLogger.info
import org.opalj.log.OPALLogger.error

/**
 * A property store manages the execution of computations of properties related to concrete
 * entities as well as artificial entities (for example, methods, fields and classes of a program,
 * but, for another example, also the call graph as such). These computations may require and
 * provide information about other entities of the store and the property store implements the logic
 * to handle the computations related to the dependencies between the entities.
 * Furthermore, the property store may parallelize the computation of the properties as far as
 * possible without requiring users to take care of it;
 * users are also generally not required to think about the concurrency when implementing an
 * analysis as long as only immutable data-structures are used.
 * The most basic concepts are also described in the SOAP paper:
 * "Lattice Based Modularization of Static Analyses"
 * (https://conf.researchr.org/event/issta-2018/soap-2018-papers-lattice-based-modularization-of-static-analyses)
 *
 * ==Usage==
 * The correct strategy, when using the PropertyStore, is to always continue computing the property
 * of an entity and to collect the dependencies on those elements that are (still) relevant.
 * I.e., if some information is not or just not completely available, the analysis should
 * still continue using the provided information and (internally) record the dependency.
 * Later on, when the analysis has computed its result, it reports the same and informs the
 * framework about its dependencies. Based on the later the framework will call back the analysis
 * when a dependency is updated. In general, an analysis should always try to minimize the number
 * of dependencies to the minimum set to enable the property store to suspend computations that
 * are no longer required.
 *
 * ===Core Requirements on Property Computation Functions (Modular Static Analyses)===
 *  The following requirements ensure correctness and determinism of the result.
 *  - '''At Most One Lazy Function per Property Kind''' A specific kind of property is (in each
 *    phase) always computed by only one registered lazy `PropertyComputation` function.
 *    No other analysis is (conceptually) allowed to derive a value for an E/PK pairing
 *    for which a lazy function is registered. It is also not allowed to schedule a computation
 *    eagerly if a lazy computation is also registered.
 *  - '''Thread-Safe PropertyComputation functions''' If a single instance of a property computation
 *    function (which is the standard case) is scheduled for computing the properties of multiple
 *    entities, that function has to be thread safe. I.e., the function may
 *    be executed concurrently for different entities. The [[OnUpdateContinuation]] functions
 *    are, however, executed sequentially w.r.t. one E/PK pair.
 *  - '''Non-Overlapping Results''' [[PropertyComputation]] functions that are invoked on different
 *    entities have to compute result sets that are disjoint unless a [[PartialResult]] is used.
 *    For example, an analysis that performs a computation on class files and
 *    that derives properties of a specific kind related to a class file's methods must ensure
 *    that two concurrent calls of the same analysis - running concurrently on two different
 *    class files - does not derive information about the same method. If results for a specific
 *    entity are collaboratively computed, then a [[PartialResult]] has to be used.
 *
 *  - '''Monoton''' a function which computes a property has to be monotonic.
 *
 * ===Cyclic Dependencies===
 * In general, it may happen that some analyses are mutually dependent and therefore no
 * final value is directly computed. In this case the current extension (the upper bound)
 * of the properties are committed as the final values when the phase end. If the analyses only
 * computed a lower bound that one will be used.
 *
 * ==Thread Safety==
 * The sequential property stores are not thread-safe; the parallelized implementation(s) are
 * thread-safe in the following manner:
 *  - a client has to use the SAME thread (the driver thread) to call the (1) [[setupPhase]],
 *    (2) [[registerLazyPropertyComputation]] or [[registerTriggeredComputation]], (3)
 *    [[scheduleEagerComputationForEntity]] / [[scheduleEagerComputationsForEntities]],
 *    (4) [[force]] and (finally) [[PropertyStore#waitOnPhaseCompletion]] methods.
 *    Hence, the previously mentioned methods MUST NOT be called by
 *    PropertyComputation/OnUpdateComputation functions. The methods to query the store (`apply`)
 *    are thread-safe and can be called at any time.
 *
 * ==Common Abbreviations==
 *  - e =         Entity
 *  - p =         Property
 *  - pk =        Property Key
 *  - pc =        Property Computation
 *  - lpc =       Lazy Property Computation
 *  - c =         Continuation (The part of the analysis that factors in all properties of dependees)
 *  - EPK =       Entity and a PropertyKey
 *  - EPS =       Entity and an intermediate Property
 *  - EP =        Entity and some (final or intermediate) Property
 *  - EOptionP =  Entity and either a PropertyKey or (if available) a Property
 *
 * ==Exceptions==
 * In general, exceptions are only thrown if debugging is turned on due to the costs of checking
 * for the respective violations. That is, if debugging is turned off, many potential errors leading
 * to "incomprehensible" results will not be reported. Hence, after debugging an analysis turn
 * debugging (and assertions!) off to get the best performance.
 *
 * We will throw `IllegalArgumentException`'s iff a parameter is in itself invalid. E.g., the lower
 * and upper bound do not have the same [[PropertyKind]]. In all other cases
 * `IllegalStateException`s are thrown. All exceptions are either thrown immediately or eventually,
 * when [[PropertyStore#waitOnPhaseCompletion]] is called. In the latter case, the exceptions are
 * accumulated in the first thrown exception using suppressed exceptions.
 *
 * @author Michael Eichberg
 */
abstract class PropertyStore {

    implicit val logContext: LogContext

    private[this] var analysesRegistered: Boolean = false

    //
    //
    // FUNCTIONALITY TO ASSOCIATE SOME INFORMATION WITH THE STORE THAT
    // (TYPICALLY) HAS THE SAME LIFETIME AS THE PROPERTYSTORE
    //
    //

    private[this] val externalInformation = new ConcurrentHashMap[AnyRef, AnyRef]()

    /**
     * Attaches or returns some information associated with the property store using a key object.
     *
     * This method is thread-safe. However, the client which adds information to the store
     * has to ensure that the overall process of adding/querying/removing is well defined and
     * the ordered is ensured.
     */
    final def getOrCreateInformation[T <: AnyRef](key: AnyRef, f: ⇒ T): T = {
        externalInformation.computeIfAbsent(key, _ ⇒ f).asInstanceOf[T]
    }

    /**
     * Returns the information stored in the store, if any.
     *
     * This method is thread-safe. However, the client which adds information to the store
     * has to ensure that the overall process of adding/querying/removing is well defined and
     * the ordered is ensured.
     */
    final def getInformation[T <: AnyRef](key: AnyRef): Option[T] = {
        Option(externalInformation.get(key).asInstanceOf[T])
    }

    /**
     * Returns the information stored in the store and removes the key, if any.
     *
     * This method is thread-safe. However, the client which adds information to the store
     * has to ensure that the overall process of adding/querying/removing is well defined and
     * the ordered is ensured.
     */
    final def getAndClearInformation[T <: AnyRef](key: AnyRef): Option[T] = {
        Option(externalInformation.remove(key).asInstanceOf[T])
    }

    //
    //
    // CONTEXT RELATED FUNCTIONALITY
    // (Required by analyses that use the property store to query the context.)
    //
    //

    /** Immutable map which stores the context objects given at initialization time. */
    val ctx: Map[Class[_], AnyRef]

    /**
     * Looks up the context object of the given type. This is a comparatively expensive operation;
     * the result should be cached.
     */
    final def context[T](key: Class[T]): T = {
        ctx.getOrElse(key, { throw ContextNotAvailableException(key, ctx) }).asInstanceOf[T]
    }

    //
    //
    // INTERRUPTION RELATED FUNCTIONALITY
    // (Required by the property store to determine if it should abort executing tasks.)
    //
    //

    /**
     * The callback function that is regularly called by the property store to test if
     * the property store should stop executing new tasks. Given that the given method is
     * called frequently, it should be reasonably efficient. The method has to be thread-safe.
     *
     * The default method tests if the current thread is interrupted.
     *
     * Suspending the property store will leave the property store in a consistent state
     * and the computation can be continued later on by updating this function (if necessary)
     * and calling `waitOnPhaseCompletion` again. I.e., interruption can be used for debugging
     * purposes!
     */
    @volatile var isSuspended: () ⇒ Boolean = () ⇒ false

    /**
     * Should be called when a PropertyStore is no longer going to be used to schedule
     * computations. Primarily reclaims resources such as "Threads".
     */
    def shutdown(): Unit

    //
    //
    // DEBUGGING AND COMPREHENSION RELATED FUNCTIONALITY
    //
    //

    /**
     * If "debug" is `true` and we have an update related to an ordered property,
     * we will then check if the update is correct!
     */
    final val debug: Boolean = PropertyStore.Debug

    final def traceFallbacks: Boolean = PropertyStore.TraceFallbacks

<<<<<<< HEAD
=======
    final def traceCycleResolutions: Boolean = PropertyStore.TraceCycleResolutions

    def supportsFastTrackPropertyComputations: Boolean

>>>>>>> e3b74f3b
    @volatile var useFastTrackPropertyComputations: Boolean = true

    /**
     * Returns a consistent snapshot of the stored properties.
     *
     * @note Some computations may still be running.
     *
     * @param printProperties If `true` prints the properties of all entities.
     */
    def toString(printProperties: Boolean): String

    /**
     * Returns a short string representation of the property store showing core figures.
     */
    override def toString: String = toString(false)

    /**
     * Simple counter of the number of tasks that were executed to perform an initial
     * computation of a property for some entity.
     */
    def scheduledTasksCount: Int

    /**
     * The number of ([[OnUpdateContinuation]]s) that were executed in response to an
     * updated property.
     */
    def scheduledOnUpdateComputationsCount: Int

    /**
     * The number of times a property was directly computed again due to an updated dependee.
     */
    def immediateOnUpdateComputationsCount: Int

    /** The number of times the property store reached quiescence. */
    def quiescenceCount: Int

    /** The number of properties that were computed using a fast-track. */
    def fastTrackPropertiesCount: Int

    /**
     * Reports core statistics; this method is only guaranteed to report ''final'' results
     * if it is called while the store is quiescent.
     */
    def statistics: SomeMap[String, Int]

    //
    //
    // CORE FUNCTIONALITY
    //
    //

    /**
     * Returns `true` if the given entity is known to the property store. Here, `isKnown` can mean
     *  - that we actually have a property, or
     *  - a computation is scheduled/running to compute some property, or
     *  - an analysis has a dependency on some (not yet finally computed) property, or
     *  - that the store just eagerly created the data structures necessary to associate
     *    properties with the entity.
     */
    def isKnown(e: Entity): Boolean

    /**
     * Tests if we have a property for the entity with the respective kind. If `hasProperty`
     * returns `true` a subsequent `apply` will return an `EPS` (not an `EPK`).
     */
    final def hasProperty(epk: SomeEPK): Boolean = hasProperty(epk.e, epk.pk)

    /** See `hasProperty(SomeEPK)` for details. **/
    def hasProperty(e: Entity, pk: PropertyKind): Boolean

    /**
     * Returns an iterator of the different properties associated with the given element.
     *
     * This method is the preferred way to get a snapshot of all properties of an entity and should
     * be used if you know that all properties are already computed. Using this method '''will not
     * trigger''' the computation of a property.
     *
     * @note The returned traversable operates on a snapshot.
     *
     * @note Does not trigger lazy property computations.
     *
     * @param e An entity stored in the property store.
     * @return `Iterator[Property]`
     */
    def properties[E <: Entity](e: E): Iterator[EPS[E, Property]]

    /**
     * Returns all entities which have a property of the respective kind. This method
     * returns a consistent snapshot view of the store w.r.t. the given
     * [[PropertyKey]].
     *
     * @note Does not trigger lazy property computations.
     */
    def entities[P <: Property](pk: PropertyKey[P]): Iterator[EPS[Entity, P]]

    /**
     * Returns all entities that currently have the given property bounds based on an "==" (equals)
     * comparison.
     * (In case of final properties the bounds are equal.)
     * If some analysis only computes an upper or a lower bound and no final results exists,
     * that entity will be ignored.
     *
     * @note Does not trigger lazy property computations.
     */
    def entities[P <: Property](lb: P, ub: P): Iterator[Entity]

    /**
     * The set of all entities which already have an entity property state that passes
     * the given filter.
     *
     * This method returns a snapshot.
     *
     * @note Does not trigger lazy property computations.
     */
    def entities(propertyFilter: SomeEPS ⇒ Boolean): Iterator[Entity]

    /**
     * Returns all final entities with the given property.
     *
     * @note Does not trigger lazy property computations.
     */
    def finalEntities[P <: Property](p: P): Iterator[Entity] = entities(p, p)

    /**
     * Associates the given property `p` with property kind `pk` with the given entity
     * `e` if `e` has no property of the respective kind. The set property is always final.
     *
     * '''Calling this method is only supported before any analysis is scheduled!'''
     *
     * A use case is an analysis that does use the property store while executing the analysis,
     * but which wants to store the results in the store. Such an analysis '''must
     * be executed before any other analysis is scheduled'''.
     *
     * @note   This method must not be used '''if there might be another computation that
     *         computes the property kind `pk` for `e` and which returns the respective property
     *         as a result'''.
     */
    final def set(e: Entity, p: Property): Unit = {
        if (analysesRegistered) {
            throw new IllegalStateException("analyses are already registered/scheduled")
        }
        doSet(e, p)
    }

    protected[this] def doSet(e: Entity, p: Property): Unit

    /**
     * Associates the given entity with the newly computed intermediate property P.
     *
     * '''Calling this method is only supported before any analysis is scheduled!'''
     *
     * @param pc A function which is given the current property of kind pk associated with e and
     *           which has to compute the new intermediate property `p`.
     */
    final def preInitialize[E <: Entity, P <: Property](
        e:  E,
        pk: PropertyKey[P]
    )(
        pc: EOptionP[E, P] ⇒ EPS[E, P]
    ): Unit = {
        if (analysesRegistered) {
            throw new IllegalStateException("analyses are already registered/scheduled")
        }
        doPreInitialize(e, pk)(pc)
    }

    protected[this] def doPreInitialize[E <: Entity, P <: Property](
        e:  E,
        pk: PropertyKey[P]
    )(
        pc: EOptionP[E, P] ⇒ EPS[E, P]
    ): Unit

    /**
     * Needs to be called before an analysis is scheduled to inform the property store which
     * properties will be computed now and which are computed in a later phase. The later
     * information is used to decide when we use a fallback.
     *
     * @note `setupPhase` even needs to be called if just fallback values should be computed; in
     *        this case both sets have to be empty.
     *
     * @param computedPropertyKinds The kinds of properties for which we will schedule computations.
     *
     * @param delayedPropertyKinds The set of property kinds which will (also) be computed
     *        in a later phase; no fallback will be used for dependencies to properties of the
     *        respective kind.
     */
    def setupPhase(
        computedPropertyKinds: Set[PropertyKind],
        delayedPropertyKinds:  Set[PropertyKind] = Set.empty
    ): Unit

    /**
     * Returns a snapshot of the properties with the given kind associated with the given entities.
     *
     * @note   Querying the properties of the given entities will trigger lazy computations.
     * @note   The returned collection can be used to create an [[IntermediateResult]].
     *         @see `apply(epk:EPK)` for details.
     */
    final def apply[E <: Entity, P <: Property](
        es: Traversable[E],
        pk: PropertyKey[P]
    ): Traversable[EOptionP[E, P]] = {
        es.map(e ⇒ apply(EPK(e, pk)))
    }

    /**
     * Returns a snapshot of the properties with the given kind associated with the given entities.
     *
     * @note  Querying the properties of the given entities will trigger lazy computations.
     * @note  The returned collection can be used to create an [[IntermediateResult]].
     * @see  `apply(epk:EPK)` for details.
     */
    final def apply[E <: Entity, P <: Property](
        es:  Traversable[E],
        pmi: PropertyMetaInformation { type Self <: P }
    ): Traversable[EOptionP[E, P]] = {
        apply(es, pmi.key)
    }

    /** @see `apply(epk:EPK)` for details. */
    def apply[E <: Entity, P <: Property](e: E, pk: PropertyKey[P]): EOptionP[E, P]

    /**
     * Returns the property of the respective property kind `pk` currently associated
     * with the given element `e`.
     *
     * This is the most basic method to get some property and it is the preferred way
     * if (a) you know that the property is already available – e.g., because some
     * property computation function was strictly run before the current one – or
     * if (b) the property is computed using a lazy property computation - or
     * if (c) it may be possible to compute a final answer even if the property
     * of the entity is not yet available.
     *
     * @note   In general, the returned value may change over time but only such that it
     *         is strictly more precise.
     * @note   Querying a property may trigger the (lazy) computation of the property.
     * @note   [[setupPhase]] has to be called before calling apply!
     *
     * @throws IllegalStateException If setup phase was not called or
     *         a previous computation result contained an epk which was not queried.
     *         (Both state are ALWAYS illegal, but are only explicitly checked for if debug
     *         is turned on!)
     * @param  epk An entity/property key pair.
     * @return `EPK(e,pk)` if information about the respective property is not (yet) available.
     *         `Final|IntermediateEP(e,Property)` otherwise.
     */
    def apply[E <: Entity, P <: Property](epk: EPK[E, P]): EOptionP[E, P]

    /**
     * Enforce the evaluation of the specified property kind for the given entity, even
     * if the property is computed lazily and no "eager computation" requires the results
     * anymore. Force also ensures that the property is stored in the store even if
     * the fallback value is used.
     * Using `force` is in particular necessary in cases where a specific analysis should
     * be scheduled lazily because the computed information is not necessary for all entities,
     * but strictly required for some elements.
     * E.g., if you want to compute a property for some piece of code, but not for those
     * elements of the used library that are strictly necessary.
     * For example, if we want to compute the purity of the methods of a specific application,
     * we may have to compute the property for some entities of the libraries, but we don't
     * want to compute them for all.
     *
     * @note   Triggers lazy evaluations.
     */
    def force[E <: Entity, P <: Property](e: E, pk: PropertyKey[P]): Unit

    /**
     * Registers a function that lazily computes a property for an element
     * of the store if the property of the respective kind is requested.
     * Hence, a first request of such a property will always first return no result.
     *
     * The computation is triggered by a(n in)direct call of this store's `apply` method.
     *
     * This store ensures that the property computation function `pc` is never invoked more
     * than once for the same element at the same time. If `pc` is invoked again for a specific
     * element then only because a dependee has changed!
     *
     * In general, the result can't be an `IncrementalResult` and `scheduleLazyPropertyComputation`
     * cannot be used for properties which should be computed by phased analyses.
     *
     * ''A lazy computation must never return a [[NoResult]]; if the entity cannot be processed an
     * exception has to be thrown or the bottom value has to be returned.''
     *
     * '''Calling `registerLazyPropertyComputation` is only supported as long as the store is not
     * queried and no computations are already running.
     * In general, this requires that lazy property computations are scheduled before any eager
     * analysis that potentially reads the value.'''
     */
    def registerLazyPropertyComputation[E <: Entity, P <: Property](
<<<<<<< HEAD
        pk:       PropertyKey[P],
        pc:       PropertyComputation[E],
        finalEPs: TraversableOnce[FinalP[E, P]] = Iterator.empty
=======
        pk: PropertyKey[P],
        pc: PropertyComputation[E]
    ): Unit = {
        analysesRegistered = true
        doRegisterLazyPropertyComputation(pk, pc)
    }

    protected[this] def doRegisterLazyPropertyComputation[E <: Entity, P <: Property](
        pk: PropertyKey[P],
        pc: PropertyComputation[E]
>>>>>>> e3b74f3b
    ): Unit

    /**
     * Registers a property computation that is eagerly triggered when a property of the given kind
     * is derived for some entity for the first time. Note, that the property computation
     * function – as usual – has to be thread safe (only on-update continuation functions are
     * guaranteed to be executed sequentially per E/PK pair). The primary use case is to
     * kick-start the computation of some e/pk as soon as an entity "becomes relevant".
     *
     * In general, it also possible to have a standard analysis that just queries the properties
     * of the respective entities and which maintains the list of dependees. However, if the
     * list of dependees becomes larger and (at least initially) encompasses a significant fraction
     * or even all entities of a specific kind, the overhead that is generated in the framework
     * becomes very huge. In this case, it is way more efficient to register a triggered
     * computation.
     *
     * For example, if you want to do some processing (kick-start further computations) related
     * to methods that are reached, it is more efficient to register a property computation
     * that is triggered when a method's `Caller` property is set. Please note, that the property
     * computation is allowed to query and depend on the property that initially kicked-off the
     * computation in the first place. '''Querying the property store may in particular be required
     * to identify the reason why the property was set'''. For example, if the `Caller` property
     * was set to the fallback due to a depending computation, it may be necessary to distinguish
     * between the case "no callers" and "unknown callers"; in case of the final property
     * "no callers" the result may very well be [[NoResult]].
     *
     * @param pk The property key.
     * @param pc The computation that is (potentially concurrently) called to kick-start a
     *           computation related to the given entity.
     */
    final def registerTriggeredComputation[E <: Entity, P <: Property](
        pk: PropertyKey[P],
        pc: PropertyComputation[E]
    ): Unit = {
        analysesRegistered = true
        doRegisterTriggeredComputation(pk, pc)
    }

    protected[this] def doRegisterTriggeredComputation[E <: Entity, P <: Property](
        pk: PropertyKey[P],
        pc: PropertyComputation[E]
    ): Unit

    /**
     * Will call the given function `c` for all elements of `es` in parallel.
     *
     * @see [[scheduleEagerComputationForEntity]] for details.
     */
    final def scheduleEagerComputationsForEntities[E <: Entity](
        es: TraversableOnce[E]
    )(
        c: PropertyComputation[E]
    ): Unit = {
        es.foreach(e ⇒ scheduleEagerComputationForEntity(e)(c))
    }

    /**
     * Schedules the execution of the given `PropertyComputation` function for the given entity.
     * This is of particular interest to start an incremental computation
     * (cf. [[IncrementalResult]]) which, e.g., processes the class hierarchy in a top-down manner.
     *
     * @note   It is NOT possible to use scheduleEagerComputationForEntity for properties which
     *         are also computed by a lazy property computation; use `force` instead!
     *
     * @note   If any computation resulted in an exception, then the scheduling will fail and
     *         the exception related to the failing computation will be thrown again.
     */
    final def scheduleEagerComputationForEntity[E <: Entity](
        e: E
    )(
        pc: PropertyComputation[E]
    ): Unit = {
        analysesRegistered = true
        doScheduleEagerComputationForEntity(e)(pc)
    }

    protected[this] def doScheduleEagerComputationForEntity[E <: Entity](
        e: E
    )(
        pc: PropertyComputation[E]
    ): Unit

    /**
     * Processes the result eventually; generally, not directly called by analyses.
     * If this function is directly called, the caller has to ensure that we don't have overlapping
     * results and that the given result is a meaningful update of the previous property
     * associated with the respective entity - if any!
     *
     * @throws IllegalStateException If the result cannot be applied.
     * @note   If any computation resulted in an exception, then `handleResult` will fail and
     *         the exception related to the failing computation will be thrown again.
     */
    def handleResult(r: PropertyComputationResult): Unit

    /**
     * Awaits the completion of all property computations which were previously scheduled.
     * As soon as all initial computations have finished, dependencies on E/P pairs for which
     * no value was computed and also will not be computed in the future(!) (see `setupPhase`
     * for details), will be identified and the fallback value will be used. After that, cycle
     * resolution will be performed. I.e., first all _closed_ strongly connected components
     * will be identified that do not contain any properties for which we will compute (in a
     * future phase) any more refined values. Then the values will be made final.
     *
     * If the store is suspended, waitOnPhaseCompletion will return as soon as all running
     * computations are finished. By updating the `isSuspended` state and calling
     * `waitOnPhaseCompletion` again computations can be continued.
     *
     * @note If a second thread is used to register [[org.opalj.fpcf.PropertyComputation]] functions
     *       no guarantees are given; it is recommended to schedule all property computation
     *       functions using one thread and to also use that thread to call this method.
     * @note If a computation fails with an exception, the property store will stop in due time
     *       and return the thrown exception. No strong guarantees are given which exception
     *       is returned in case of concurrent execution with multiple exceptions.
     * @note In case of an exception, the analyses are aborted as fast as possible and the
     *       store is no longer usable.
     */
    def waitOnPhaseCompletion(): Unit

    /** ONLY INTENDED TO BE USED BY TESTS TO AVOID MISGUIDING TEST REPORTS! */
    private[fpcf] var suppressError: Boolean = false

    /**
     * Called when the first top-level exception occurs.
     * Intended to be overridden by subclasses.
     */
    protected[this] def onFirstException(t: Throwable): Unit = {
        shutdown()
        if (!suppressError) {
            val storeId = "PropertyStore@"+System.identityHashCode(this).toHexString
            error("analysis progress", s"$storeId: analysis resulted in exception", t)
        }
    }

    @volatile protected[this] var exception: Throwable = _ /*null*/

    protected[this] def collectException(t: Throwable): Unit = {
        if (exception != null) {
            if (exception != t && !exception.isInstanceOf[InterruptedException]) {
                exception.addSuppressed(t)
            }
        } else {
            // double-checked locking... we don't care about performance if everything falls
            // apart anyway.
            this.synchronized {
                if (exception ne null) {
                    if (exception ne t) {
                        exception.addSuppressed(t)
                    }
                } else {
                    exception = t
                    onFirstException(t)
                }
            }
        }
    }

    @inline protected[this] def collectAndThrowException(t: Throwable): Nothing = {
        collectException(t)
        throw t;
    }

    @inline protected[this] def handleExceptions[U](f: ⇒ U): U = {
        if (exception ne null)
            throw exception;

        try {
            f
        } catch {
            case ct: ControlThrowable ⇒ throw ct;
            case t: Throwable         ⇒ collectAndThrowException(t)
        }
    }
}

/**
 * Manages general configuration options. Please note, that changes of these options
 * can be done at any time.
 */
object PropertyStore {

    final val DebugKey = "org.opalj.fpcf.PropertyStore.Debug"

    private[this] var debug: Boolean = {
        val initialDebug = BaseConfig.getBoolean(DebugKey)
        updateDebug(initialDebug)
        initialDebug
    }

    /**
     * Determines if newly created property stores are created with debug turned on or off.
     *
     * Does NOT affect existing instances!
     */
    def Debug: Boolean = debug

    /**
     * Determines if new `PropertyStore` instances run with debugging or without debugging.
     *
     */
    def updateDebug(newDebug: Boolean): Unit = {
        implicit val logContext: LogContext = GlobalLogContext
        debug =
            if (newDebug) {
                info("OPAL", s"$DebugKey: debugging support on for new PropertyStores")
                true
            } else {
                info("OPAL", s"$DebugKey: debugging support off for new PropertyStores")
                false
            }
    }

    //
    // The following settings are primarily about comprehending analysis results than
    // about debugging analyses.
    //

    final val TraceFallbacksKey = "org.opalj.fpcf.PropertyStore.TraceFallbacks"

    private[this] var traceFallbacks: Boolean = {
        val initialTraceFallbacks = BaseConfig.getBoolean(TraceFallbacksKey)
        updateTraceFallbacks(initialTraceFallbacks)
        initialTraceFallbacks
    }

    // We think of it as a runtime constant (which can be changed for testing purposes).
    def TraceFallbacks: Boolean = traceFallbacks

    def updateTraceFallbacks(newTraceFallbacks: Boolean): Unit = {
        implicit val logContext: LogContext = GlobalLogContext
        traceFallbacks =
            if (newTraceFallbacks) {
                info("OPAL", s"$TraceFallbacksKey: usages of fallbacks are reported")
                true
            } else {
                info("OPAL", s"$TraceFallbacksKey: fallbacks are not reported")
                false
            }
    }

    final val TraceCycleResolutionsKey = "org.opalj.fpcf.PropertyStore.TraceCycleResolutions"

    private[this] var traceCycleResolutions: Boolean = {
        val initialTraceCycleResolutions = BaseConfig.getBoolean(TraceCycleResolutionsKey)
        updateTraceCycleResolutions(initialTraceCycleResolutions)
        initialTraceCycleResolutions
    }

    // We think of it as a runtime constant (which can be changed for testing purposes).
    def TraceCycleResolutions: Boolean = traceCycleResolutions

    def updateTraceCycleResolutions(newTraceCycleResolutions: Boolean): Unit = {
        implicit val logContext: LogContext = GlobalLogContext
        traceCycleResolutions =
            if (newTraceCycleResolutions) {
                info("OPAL", s"$TraceCycleResolutionsKey: cycle resolutions are reported")
                true
            } else {
                info("OPAL", s"$TraceCycleResolutionsKey: cycle resolutions are not reported")
                false
            }
    }

}<|MERGE_RESOLUTION|>--- conflicted
+++ resolved
@@ -209,13 +209,8 @@
 
     final def traceFallbacks: Boolean = PropertyStore.TraceFallbacks
 
-<<<<<<< HEAD
-=======
-    final def traceCycleResolutions: Boolean = PropertyStore.TraceCycleResolutions
-
     def supportsFastTrackPropertyComputations: Boolean
 
->>>>>>> e3b74f3b
     @volatile var useFastTrackPropertyComputations: Boolean = true
 
     /**
@@ -494,25 +489,19 @@
      * than once for the same element at the same time. If `pc` is invoked again for a specific
      * element then only because a dependee has changed!
      *
-     * In general, the result can't be an `IncrementalResult` and `scheduleLazyPropertyComputation`
-     * cannot be used for properties which should be computed by phased analyses.
+     * In general, the result can't be an `IncrementalResult`, a `PartialResult` or a `NoResult`.
      *
      * ''A lazy computation must never return a [[NoResult]]; if the entity cannot be processed an
-     * exception has to be thrown or the bottom value has to be returned.''
+     * exception has to be thrown or the bottom value – if defined – has to be returned.'' 
      *
      * '''Calling `registerLazyPropertyComputation` is only supported as long as the store is not
      * queried and no computations are already running.
      * In general, this requires that lazy property computations are scheduled before any eager
      * analysis that potentially reads the value.'''
      */
-    def registerLazyPropertyComputation[E <: Entity, P <: Property](
-<<<<<<< HEAD
-        pk:       PropertyKey[P],
-        pc:       PropertyComputation[E],
-        finalEPs: TraversableOnce[FinalP[E, P]] = Iterator.empty
-=======
+    final def registerLazyPropertyComputation[E <: Entity, P <: Property](
         pk: PropertyKey[P],
-        pc: PropertyComputation[E]
+        pc: PropertyComputation[E] // TODO Refine the result type to state that onle "normal" results are allowed!
     ): Unit = {
         analysesRegistered = true
         doRegisterLazyPropertyComputation(pk, pc)
@@ -521,7 +510,6 @@
     protected[this] def doRegisterLazyPropertyComputation[E <: Entity, P <: Property](
         pk: PropertyKey[P],
         pc: PropertyComputation[E]
->>>>>>> e3b74f3b
     ): Unit
 
     /**
