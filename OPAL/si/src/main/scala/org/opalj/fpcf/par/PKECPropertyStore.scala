--- conflicted
+++ resolved
@@ -427,11 +427,7 @@
 
     private[this] def handleFinalResult(
         finalEP:                     SomeFinalEP,
-<<<<<<< HEAD
-        potentiallyIdemPotentUpdate: Boolean     = true // TODO: THIS IS A HORRIBLE WORKAROUND
-=======
         potentiallyIdemPotentUpdate: Boolean     = false
->>>>>>> 9909e1fc
     ): Unit = {
         val e = finalEP.e
         val pkId = finalEP.pk.id
