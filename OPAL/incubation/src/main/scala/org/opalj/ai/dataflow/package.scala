/* BSD 2-Clause License:
 * Copyright (c) 2009 - 2014
 * Software Technology Group
 * Department of Computer Science
 * Technische Universität Darmstadt
 * All rights reserved.
 *
 * Redistribution and use in source and binary forms, with or without
 * modification, are permitted provided that the following conditions are met:
 *
 *  - Redistributions of source code must retain the above copyright notice,
 *    this list of conditions and the following disclaimer.
 *  - Redistributions in binary form must reproduce the above copyright notice,
 *    this list of conditions and the following disclaimer in the documentation
 *    and/or other materials provided with the distribution.
 * 
 * THIS SOFTWARE IS PROVIDED BY THE COPYRIGHT HOLDERS AND CONTRIBUTORS "AS IS"
 * AND ANY EXPRESS OR IMPLIED WARRANTIES, INCLUDING, BUT NOT LIMITED TO, THE
 * IMPLIED WARRANTIES OF MERCHANTABILITY AND FITNESS FOR A PARTICULAR PURPOSE
 * ARE DISCLAIMED. IN NO EVENT SHALL THE COPYRIGHT OWNER OR CONTRIBUTORS BE
 * LIABLE FOR ANY DIRECT, INDIRECT, INCIDENTAL, SPECIAL, EXEMPLARY, OR
 * CONSEQUENTIAL DAMAGES (INCLUDING, BUT NOT LIMITED TO, PROCUREMENT OF
 * SUBSTITUTE GOODS OR SERVICES; LOSS OF USE, DATA, OR PROFITS; OR BUSINESS
 * INTERRUPTION) HOWEVER CAUSED AND ON ANY THEORY OF LIABILITY, WHETHER IN
 * CONTRACT, STRICT LIABILITY, OR TORT (INCLUDING NEGLIGENCE OR OTHERWISE) 
 * ARISING IN ANY WAY OUT OF THE USE OF THIS SOFTWARE, EVEN IF ADVISED OF THE
 * POSSIBILITY OF SUCH DAMAGE.
 */
package org.opalj
package ai

import scala.collection.{ Map, Set }

import br.analyses.SomeProject
import br.Method
import br.MethodDescriptor

/**
 * Supports the specification and solving of data-flow problems.
 *
 * =Goal=
 * To be able to express data-flow problems at a very high-level of abstraction.
 * I.e., that some information flows or not-flows
 * from a well-identified source to a well-identified sink.
 *
 * =Usage Scenario=
 *  - We want to avoid that information is stored in the database/processed by the
 *      backend without being sanitized.
 *  -  We want to specify that certain information is not allowed to flow from
 *      ''one module'' to ''another'' module
 *
 * =Concept=
 *
 *  1. Select sources
 *      1. Sources are parameters passed to methods (e.g., doPost(session : Session)
 *      (This covers the main method as well as typical callback methods.)
 *      1. Values returned by methods (e.g., System.in.read) (here, we identify the call site)
 *  1. Select sinks
 *      1. A sink is either a field (in which the value is stored)
 *      1. a method (parameter) which is passed the value
 *  1. Filtering (Terminating) data-flows
 *      1. If a specific operation was performed, e.g.,
 *      1. If a comparison (e.g., against null, > 0 , ...)
 *      1. An instanceOf/a checkcast
 *      1. A mathematical operation (e.g. +.-,...)
 *      1. [OPTIMIZATION] If the value was passed to a specific method (e.g., check(x : X) - throws Exception if the check fails)
 *      1. [OPTIMIZATION] If the value was returned by a well-identified method (e.g., String sanitized = s.replace(...,...))
 *
 *  4. Extending data-flows (Side Channels)
 *      - OPEN:   What would be the general strategy if a value influences another value?
 *      - [SIDE CHANNELS?] What happens if the value is stored in a field of an object and that object is used?
 *      - [SIDE CHANNELS?] What happens if the value is used during the computation, but does not (directly) influence the output.
 *          (e.g., if(x == 0) 1; else 2;
 *
 * Furthermore, the framework will automatically handle taint propagation and aliasing.
 * I.e., a tainted value that is stored in a field automatically marks the respective
 * field as tainted.
 *
 * @author Michael Eichberg and Ben Hermann
 */
package object dataflow {

    type AValueLocationMatcher = Function1[SomeProject, Map[Method, Set[ValueOrigin]]]

<<<<<<< HEAD
=======
    // Calculates the initial "ValueOrigin" associated with a method's parameter.
    def parameterToValueIndex(
        isStatic: Boolean,
        descriptor: MethodDescriptor,
        parameterIndex: Int): Int = {

        def origin(localVariableIndex: Int) = -localVariableIndex - 1

        var localVariableIndex = 0

        if (!isStatic) {
            localVariableIndex += 1 /*=="this".computationalType.operandSize*/
        }
        val parameterTypes = descriptor.parameterTypes
        var currentIndex = 0
        while (currentIndex < parameterIndex) {
            localVariableIndex += parameterTypes(currentIndex).computationalType.operandSize
            currentIndex += 1
        }
        origin(localVariableIndex)
    }

>>>>>>> f49e7bd9
}

<|MERGE_RESOLUTION|>--- conflicted
+++ resolved
@@ -82,30 +82,5 @@
 
     type AValueLocationMatcher = Function1[SomeProject, Map[Method, Set[ValueOrigin]]]
 
-<<<<<<< HEAD
-=======
-    // Calculates the initial "ValueOrigin" associated with a method's parameter.
-    def parameterToValueIndex(
-        isStatic: Boolean,
-        descriptor: MethodDescriptor,
-        parameterIndex: Int): Int = {
-
-        def origin(localVariableIndex: Int) = -localVariableIndex - 1
-
-        var localVariableIndex = 0
-
-        if (!isStatic) {
-            localVariableIndex += 1 /*=="this".computationalType.operandSize*/
-        }
-        val parameterTypes = descriptor.parameterTypes
-        var currentIndex = 0
-        while (currentIndex < parameterIndex) {
-            localVariableIndex += parameterTypes(currentIndex).computationalType.operandSize
-            currentIndex += 1
-        }
-        origin(localVariableIndex)
-    }
-
->>>>>>> f49e7bd9
 }
 
