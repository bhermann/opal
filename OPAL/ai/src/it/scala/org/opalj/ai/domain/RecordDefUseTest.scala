--- conflicted
+++ resolved
@@ -23,11 +23,7 @@
 import org.opalj.br.reader.Java8FrameworkWithCaching
 
 /**
-<<<<<<< HEAD
- * Tests if we are able to useful self-consistent collect def/use information for the entire
-=======
  * Tests if we are able to collect useful and self-consistent def/use information for the entire
->>>>>>> 993dd47f
  * test suite.
  *
  * @author Michael Eichberg
