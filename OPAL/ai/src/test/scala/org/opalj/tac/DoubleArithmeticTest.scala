--- conflicted
+++ resolved
@@ -36,16 +36,9 @@
 import org.junit.runner.RunWith
 
 import org.opalj.br._
-<<<<<<< HEAD
-import org.opalj.bi.TestSupport.locateTestResources
-import org.opalj.br.analyses.Project
+import org.opalj.br.TestSupport.biProject
 //import org.opalj.ai.BaseAI
 //import org.opalj.ai.domain.l1.DefaultDomain
-=======
-import org.opalj.br.TestSupport.biProject
-import org.opalj.ai.BaseAI
-import org.opalj.ai.domain.l1.DefaultDomain
->>>>>>> 416e44d1
 
 /**
  * Tests the conversion of parsed methods to a quadruple representation
@@ -97,7 +90,7 @@
             )
 
             it("should correctly reflect addition") {
-                val statements = AsQuadruples(method = DoubleAddMethod, classHierarchy = Code.preDefinedClassHierarchy)._1
+                val statements = AsQuadruples(method = DoubleAddMethod, classHierarchy = Code.BasicClassHierarchy)._1
                 val javaLikeCode = ToJavaLike(statements, false)
 
                 assert(statements.nonEmpty)
@@ -110,7 +103,7 @@
             }
 
             it("should correctly reflect division") {
-                val statements = AsQuadruples(method = DoubleDivMethod, classHierarchy = Code.preDefinedClassHierarchy)._1
+                val statements = AsQuadruples(method = DoubleDivMethod, classHierarchy = Code.BasicClassHierarchy)._1
                 val javaLikeCode = ToJavaLike(statements, false)
 
                 assert(statements.nonEmpty)
@@ -123,7 +116,7 @@
             }
 
             it("should correctly reflect negation") {
-                val statements = AsQuadruples(method = DoubleNegMethod, classHierarchy = Code.preDefinedClassHierarchy)._1
+                val statements = AsQuadruples(method = DoubleNegMethod, classHierarchy = Code.BasicClassHierarchy)._1
                 val javaLikeCode = ToJavaLike(statements, false)
 
                 assert(statements.nonEmpty)
@@ -148,7 +141,7 @@
             }
 
             it("should correctly reflect multiplication") {
-                val statements = AsQuadruples(method = DoubleMulMethod, classHierarchy = Code.preDefinedClassHierarchy)._1
+                val statements = AsQuadruples(method = DoubleMulMethod, classHierarchy = Code.BasicClassHierarchy)._1
                 val javaLikeCode = ToJavaLike(statements, false)
 
                 assert(statements.nonEmpty)
@@ -161,7 +154,7 @@
             }
 
             it("should correctly reflect modulo") {
-                val statements = AsQuadruples(method = DoubleRemMethod, classHierarchy = Code.preDefinedClassHierarchy)._1
+                val statements = AsQuadruples(method = DoubleRemMethod, classHierarchy = Code.BasicClassHierarchy)._1
                 val javaLikeCode = ToJavaLike(statements, false)
 
                 assert(statements.nonEmpty)
@@ -174,7 +167,7 @@
             }
 
             it("should correctly reflect subtraction") {
-                val statements = AsQuadruples(method = DoubleSubMethod, classHierarchy = Code.preDefinedClassHierarchy)._1
+                val statements = AsQuadruples(method = DoubleSubMethod, classHierarchy = Code.BasicClassHierarchy)._1
                 val javaLikeCode = ToJavaLike(statements, false)
 
                 assert(statements.nonEmpty)
