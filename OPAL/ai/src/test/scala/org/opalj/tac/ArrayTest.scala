/* BSD 2-Clause License:
 * Copyright (c) 2009 - 2017
 * Software Technology Group
 * Department of Computer Science
 * Technische Universität Darmstadt
 * All rights reserved.
 *
 * Redistribution and use in source and binary forms, with or without
 * modification, are permitted provided that the following conditions are met:
 *
 *  - Redistributions of source code must retain the above copyright notice,
 *    this list of conditions and the following disclaimer.
 *  - Redistributions in binary form must reproduce the above copyright notice,
 *    this list of conditions and the following disclaimer in the documentation
 *    and/or other materials provided with the distribution.
 *
 * THIS SOFTWARE IS PROVIDED BY THE COPYRIGHT HOLDERS AND CONTRIBUTORS "AS IS"
 * AND ANY EXPRESS OR IMPLIED WARRANTIES, INCLUDING, BUT NOT LIMITED TO, THE
 * IMPLIED WARRANTIES OF MERCHANTABILITY AND FITNESS FOR A PARTICULAR PURPOSE
 * ARE DISCLAIMED. IN NO EVENT SHALL THE COPYRIGHT OWNER OR CONTRIBUTORS BE
 * LIABLE FOR ANY DIRECT, INDIRECT, INCIDENTAL, SPECIAL, EXEMPLARY, OR
 * CONSEQUENTIAL DAMAGES (INCLUDING, BUT NOT LIMITED TO, PROCUREMENT OF
 * SUBSTITUTE GOODS OR SERVICES; LOSS OF USE, DATA, OR PROFITS; OR BUSINESS
 * INTERRUPTION) HOWEVER CAUSED AND ON ANY THEORY OF LIABILITY, WHETHER IN
 * CONTRACT, STRICT LIABILITY, OR TORT (INCLUDING NEGLIGENCE OR OTHERWISE)
 * ARISING IN ANY WAY OUT OF THE USE OF THIS SOFTWARE, EVEN IF ADVISED OF THE
 * POSSIBILITY OF SUCH DAMAGE.
 */
package org.opalj
package tac

import org.scalatest.junit.JUnitRunner
import org.junit.runner.RunWith
import org.opalj.br._
<<<<<<< HEAD
import org.opalj.bi.TestSupport.locateTestResources
import org.opalj.br.analyses.Project
//import org.opalj.ai.BaseAI
//import org.opalj.ai.domain.l1.DefaultDomain
=======
import org.opalj.br.TestSupport.biProject
import org.opalj.ai.BaseAI
import org.opalj.ai.domain.l1.DefaultDomain
>>>>>>> 416e44d1

/**
 * Tests the conversion of parsed methods to a quadruple representation
 *
 * @author Michael Eichberg
 * @author Roberts Kolosovs
 */
@RunWith(classOf[JUnitRunner])
class ArrayTest extends TACTest {

    val ArrayInstructionsType = ObjectType("tactest/ArrayCreationAndManipulation")

    val project = biProject("tactest-8-preserveAllLocals.jar")

    val ArrayInstructionsClassFile = project.classFile(ArrayInstructionsType).get

    val RefArrayMethod = ArrayInstructionsClassFile.findMethod("refArray").head
    val MultidimArrayMethod = ArrayInstructionsClassFile.findMethod("multidimArray").head
    val DoubleArrayMethod = ArrayInstructionsClassFile.findMethod("doubleArray").head
    val FloatArrayMethod = ArrayInstructionsClassFile.findMethod("floatArray").head
    val IntArrayMethod = ArrayInstructionsClassFile.findMethod("intArray").head
    val LongArrayMethod = ArrayInstructionsClassFile.findMethod("longArray").head
    val ShortArrayMethod = ArrayInstructionsClassFile.findMethod("shortArray").head
    val ByteArrayMethod = ArrayInstructionsClassFile.findMethod("byteArray").head
    val CharArrayMethod = ArrayInstructionsClassFile.findMethod("charArray").head

    describe("The quadruples representation of array creation and manipulation instructions") {

        describe("using no AI results") {
            def expectedAST(cTpe: ComputationalType, arrayType: ArrayType, const: Expr) = Array[Stmt](
                Assignment(-1, SimpleVar(-1, ComputationalTypeReference), Param(ComputationalTypeReference, "this")),
                Assignment(0, SimpleVar(0, ComputationalTypeInt), IntConst(0, 5)),
                Assignment(1, SimpleVar(0, ComputationalTypeReference), NewArray(1, List(SimpleVar(0, ComputationalTypeInt)), arrayType)),
                Assignment(3, SimpleVar(-2, ComputationalTypeReference), SimpleVar(0, ComputationalTypeReference)),
                Assignment(4, SimpleVar(0, ComputationalTypeReference), SimpleVar(-2, ComputationalTypeReference)),
                Assignment(5, SimpleVar(1, ComputationalTypeInt), IntConst(5, 4)),
                Assignment(6, SimpleVar(2, cTpe), const),
                ArrayStore(7, SimpleVar(0, ComputationalTypeReference), SimpleVar(1, ComputationalTypeInt), SimpleVar(2, cTpe)),
                Assignment(8, SimpleVar(0, ComputationalTypeReference), SimpleVar(-2, ComputationalTypeReference)),
                Assignment(9, SimpleVar(1, ComputationalTypeInt), IntConst(9, 4)),
                Assignment(10, SimpleVar(0, cTpe), ArrayLoad(10, SimpleVar(1, ComputationalTypeInt), SimpleVar(0, ComputationalTypeReference))),
                Assignment(11, SimpleVar(-3, cTpe), SimpleVar(0, cTpe)),
                Return(12)
            )

            def expectedJLC(tpe: String, value: String) = Array[String](
                "0: r_0 = this;",
                "1: op_0 = 5;",
                "2: op_0 = new "+tpe+"[op_0];",
                "3: r_1 = op_0;",
                "4: op_0 = r_1;",
                "5: op_1 = 4;",
                "6: op_2 = "+value+";",
                "7: op_0[op_1] = op_2;",
                "8: op_0 = r_1;",
                "9: op_1 = 4;",
                "10: op_0 = op_0[op_1];",
                "11: r_2 = op_0;",
                "12: return;"
            )

            it("should correctly reflect reference array instructions") {
                val statements = AsQuadruples(method = RefArrayMethod, classHierarchy = Code.preDefinedClassHierarchy)._1
                val javaLikeCode = ToJavaLike(statements, false)

                assert(statements.nonEmpty)
                assert(javaLikeCode.length > 0)
                statements.shouldEqual(Array(
                    Assignment(-1, SimpleVar(-1, ComputationalTypeReference), Param(ComputationalTypeReference, "this")),
                    Assignment(0, SimpleVar(0, ComputationalTypeInt), IntConst(0, 5)),
                    Assignment(1, SimpleVar(0, ComputationalTypeReference), NewArray(1, List(SimpleVar(0, ComputationalTypeInt)), ArrayType.ArrayOfObjects)),
                    Assignment(4, SimpleVar(-2, ComputationalTypeReference), SimpleVar(0, ComputationalTypeReference)),
                    Assignment(5, SimpleVar(0, ComputationalTypeReference), SimpleVar(-2, ComputationalTypeReference)),
                    Assignment(6, SimpleVar(1, ComputationalTypeInt), IntConst(6, 4)),
                    Assignment(7, SimpleVar(2, ComputationalTypeReference), New(7, ObjectType.Object)),
                    Nop(10),
                    NonVirtualMethodCall(11, ObjectType.Object, "<init>", MethodDescriptor(IndexedSeq[FieldType](), VoidType), SimpleVar(2, ComputationalTypeReference), List()),
                    ArrayStore(14, SimpleVar(0, ComputationalTypeReference), SimpleVar(1, ComputationalTypeInt), SimpleVar(2, ComputationalTypeReference)),
                    Assignment(15, SimpleVar(0, ComputationalTypeReference), SimpleVar(-2, ComputationalTypeReference)),
                    Assignment(16, SimpleVar(1, ComputationalTypeInt), IntConst(16, 4)),
                    Assignment(17, SimpleVar(0, ComputationalTypeReference), ArrayLoad(17, SimpleVar(1, ComputationalTypeInt), SimpleVar(0, ComputationalTypeReference))),
                    Assignment(18, SimpleVar(-3, ComputationalTypeReference), SimpleVar(0, ComputationalTypeReference)),
                    Return(19)
                ))
                javaLikeCode.shouldEqual(Array(
                    "0: r_0 = this;",
                    "1: op_0 = 5;",
                    "2: op_0 = new java.lang.Object[op_0];",
                    "3: r_1 = op_0;",
                    "4: op_0 = r_1;",
                    "5: op_1 = 4;",
                    "6: op_2 = new Object;",
                    "7: ;",
                    "8: op_2/* (Non-Virtual) java.lang.Object*/.<init>();",
                    "9: op_0[op_1] = op_2;",
                    "10: op_0 = r_1;",
                    "11: op_1 = 4;",
                    "12: op_0 = op_0[op_1];",
                    "13: r_2 = op_0;",
                    "14: return;"
                ))
            }

            it("should correctly reflect multidimensional array instructions") {
                val statements = AsQuadruples(method = MultidimArrayMethod, classHierarchy = Code.preDefinedClassHierarchy)._1
                val javaLikeCode = ToJavaLike(statements, false)

                assert(statements.nonEmpty)
                assert(javaLikeCode.length > 0)
                statements.shouldEqual(Array(
                    Assignment(-1, SimpleVar(-1, ComputationalTypeReference), Param(ComputationalTypeReference, "this")),
                    Assignment(0, SimpleVar(0, ComputationalTypeInt), IntConst(0, 4)),
                    Assignment(1, SimpleVar(1, ComputationalTypeInt), IntConst(1, 2)),
                    Assignment(2, SimpleVar(0, ComputationalTypeReference),
                        NewArray(2, List(SimpleVar(1, ComputationalTypeInt), SimpleVar(0, ComputationalTypeInt)), ArrayType(ArrayType(IntegerType)))),
                    Assignment(6, SimpleVar(-2, ComputationalTypeReference), SimpleVar(0, ComputationalTypeReference)),
                    Assignment(7, SimpleVar(0, ComputationalTypeReference), SimpleVar(-2, ComputationalTypeReference)),
                    Assignment(8, SimpleVar(0, ComputationalTypeInt), ArrayLength(8, SimpleVar(0, ComputationalTypeReference))),
                    Assignment(9, SimpleVar(-3, ComputationalTypeInt), SimpleVar(0, ComputationalTypeInt)),
                    Return(10)
                ))
                javaLikeCode.shouldEqual(Array(
                    "0: r_0 = this;",
                    "1: op_0 = 4;",
                    "2: op_1 = 2;",
                    "3: op_0 = new int[op_0][op_1];",
                    "4: r_1 = op_0;",
                    "5: op_0 = r_1;",
                    "6: op_0 = op_0.length;",
                    "7: r_2 = op_0;",
                    "8: return;"
                ))
            }

            it("should correctly reflect double array instructions") {
                val statements = AsQuadruples(method = DoubleArrayMethod, classHierarchy = Code.preDefinedClassHierarchy)._1
                val javaLikeCode = ToJavaLike(statements, false)

                assert(statements.nonEmpty)
                assert(javaLikeCode.length > 0)
                statements.shouldEqual(expectedAST(ComputationalTypeDouble, ArrayType(DoubleType), DoubleConst(6, 1.0d)))
                javaLikeCode.shouldEqual(expectedJLC("double", "1.0d"))
            }

            it("should correctly reflect float array instructions") {
                val statements = AsQuadruples(method = FloatArrayMethod, classHierarchy = Code.preDefinedClassHierarchy)._1
                val javaLikeCode = ToJavaLike(statements, false)

                assert(statements.nonEmpty)
                assert(javaLikeCode.length > 0)
                statements.shouldEqual(expectedAST(ComputationalTypeFloat, ArrayType(FloatType), FloatConst(6, 2.0f)))
                javaLikeCode.shouldEqual(expectedJLC("float", "2.0f"))
            }

            it("should correctly reflect int array instructions") {
                val statements = AsQuadruples(method = IntArrayMethod, classHierarchy = Code.preDefinedClassHierarchy)._1
                val javaLikeCode = ToJavaLike(statements, false)

                assert(statements.nonEmpty)
                assert(javaLikeCode.length > 0)
                statements.shouldEqual(expectedAST(ComputationalTypeInt, ArrayType(IntegerType), IntConst(6, 2)))
                javaLikeCode.shouldEqual(expectedJLC("int", "2"))
            }

            it("should correctly reflect long array instructions") {
                val statements = AsQuadruples(method = LongArrayMethod, classHierarchy = Code.preDefinedClassHierarchy)._1
                val javaLikeCode = ToJavaLike(statements, false)

                assert(statements.nonEmpty)
                assert(javaLikeCode.length > 0)
                statements.shouldEqual(expectedAST(ComputationalTypeLong, ArrayType(LongType), LongConst(6, 1)))
                javaLikeCode.shouldEqual(expectedJLC("long", "1l"))
            }

            it("should correctly reflect short array instructions") {
                val statements = AsQuadruples(method = ShortArrayMethod, classHierarchy = Code.preDefinedClassHierarchy)._1
                val javaLikeCode = ToJavaLike(statements, false)

                assert(statements.nonEmpty)
                assert(javaLikeCode.length > 0)
                statements.shouldEqual(expectedAST(ComputationalTypeInt, ArrayType(ShortType), IntConst(6, 2)))
                javaLikeCode.shouldEqual(expectedJLC("short", "2"))
            }

            it("should correctly reflect byte array instructions") {
                val statements = AsQuadruples(method = ByteArrayMethod, classHierarchy = Code.preDefinedClassHierarchy)._1
                val javaLikeCode = ToJavaLike(statements, false)

                assert(statements.nonEmpty)
                assert(javaLikeCode.length > 0)
                statements.shouldEqual(expectedAST(ComputationalTypeInt, ArrayType(ByteType), IntConst(6, 2)))
                javaLikeCode.shouldEqual(expectedJLC("byte", "2"))
            }

            it("should correctly reflect char array instructions") {
                val statements = AsQuadruples(method = CharArrayMethod, classHierarchy = Code.preDefinedClassHierarchy)._1
                val javaLikeCode = ToJavaLike(statements, false)

                assert(statements.nonEmpty)
                assert(javaLikeCode.length > 0)
                statements.shouldEqual(expectedAST(ComputationalTypeInt, ArrayType(CharType), IntConst(6, 2)))
                javaLikeCode.shouldEqual(expectedJLC("char", "2"))
            }
        }
        /*
        describe("using AI results") {
            def expectedAST(cTpe: ComputationalType, arrayType: ArrayType, const: Expr) = Array[Stmt](
                Assignment(-1, SimpleVar(-1, ComputationalTypeReference), Param(ComputationalTypeReference, "this")),
                Assignment(0, SimpleVar(0, ComputationalTypeInt), IntConst(0, 5)),
                Assignment(1, SimpleVar(0, ComputationalTypeReference), NewArray(1, List(SimpleVar(0, ComputationalTypeInt)), arrayType)),
                Assignment(3, SimpleVar(-2, ComputationalTypeReference), SimpleVar(0, ComputationalTypeReference)),
                Assignment(4, SimpleVar(0, ComputationalTypeReference), SimpleVar(-2, ComputationalTypeReference)),
                Assignment(5, SimpleVar(1, ComputationalTypeInt), IntConst(5, 4)),
                Assignment(6, SimpleVar(2, cTpe), const),
                ArrayStore(7, SimpleVar(0, ComputationalTypeReference), SimpleVar(1, ComputationalTypeInt), SimpleVar(2, cTpe)),
                Assignment(8, SimpleVar(0, ComputationalTypeReference), SimpleVar(-2, ComputationalTypeReference)),
                Assignment(9, SimpleVar(1, ComputationalTypeInt), IntConst(9, 4)),
                Assignment(10, SimpleVar(0, cTpe), ArrayLoad(10, SimpleVar(1, ComputationalTypeInt), SimpleVar(0, ComputationalTypeReference))),
                Assignment(11, SimpleVar(-3, cTpe), SimpleVar(0, cTpe)),
                Return(12)
            )

            def expectedJLC(tpe: String, value: String) = Array[String](
                "0: r_0 = this;",
                "1: op_0 = 5;",
                "2: op_0 = new "+tpe+"[op_0];",
                "3: r_1 = op_0;",
                "4: op_0 = r_1;",
                "5: op_1 = 4;",
                "6: op_2 = "+value+";",
                "7: op_0[op_1] = op_2;",
                "8: op_0 = r_1;",
                "9: op_1 = 4;",
                "10: op_0 = op_0[op_1];",
                "11: r_2 = op_0;",
                "12: return;"
            )

            it("should correctly reflect reference array instructions") {
                val domain = new DefaultDomain(project, ArrayInstructionsClassFile, RefArrayMethod)
                val aiResult = BaseAI(ArrayInstructionsClassFile, RefArrayMethod, domain)
                val statements = AsQuadruples(method = RefArrayMethod, aiResult = Some(aiResult))._1
                val javaLikeCode = ToJavaLike(statements, false)

                assert(statements.nonEmpty)
                assert(javaLikeCode.length > 0)
                statements.shouldEqual(Array(
                    Assignment(-1, SimpleVar(-1, ComputationalTypeReference), Param(ComputationalTypeReference, "this")),
                    Assignment(0, SimpleVar(0, ComputationalTypeInt), IntConst(0, 5)),
                    Assignment(1, SimpleVar(0, ComputationalTypeReference), NewArray(1, List(SimpleVar(0, ComputationalTypeInt)), ArrayType.ArrayOfObjects)),
                    Assignment(4, SimpleVar(-2, ComputationalTypeReference), SimpleVar(0, ComputationalTypeReference)),
                    Assignment(5, SimpleVar(0, ComputationalTypeReference), SimpleVar(-2, ComputationalTypeReference)),
                    Assignment(6, SimpleVar(1, ComputationalTypeInt), IntConst(6, 4)),
                    Assignment(7, SimpleVar(2, ComputationalTypeReference), New(7, ObjectType.Object)),
                    Nop(10),
                    NonVirtualMethodCall(11, ObjectType.Object, "<init>", MethodDescriptor(IndexedSeq[FieldType](), VoidType), SimpleVar(2, ComputationalTypeReference), List()),
                    ArrayStore(14, SimpleVar(0, ComputationalTypeReference), SimpleVar(1, ComputationalTypeInt), SimpleVar(2, ComputationalTypeReference)),
                    Assignment(15, SimpleVar(0, ComputationalTypeReference), SimpleVar(-2, ComputationalTypeReference)),
                    Assignment(16, SimpleVar(1, ComputationalTypeInt), IntConst(16, 4)),
                    Assignment(17, SimpleVar(0, ComputationalTypeReference), ArrayLoad(17, SimpleVar(1, ComputationalTypeInt), SimpleVar(0, ComputationalTypeReference))),
                    Assignment(18, SimpleVar(-3, ComputationalTypeReference), SimpleVar(0, ComputationalTypeReference)),
                    Return(19)
                ))
                javaLikeCode.shouldEqual(Array(
                    "0: r_0 = this;",
                    "1: op_0 = 5;",
                    "2: op_0 = new java.lang.Object[op_0];",
                    "3: r_1 = op_0;",
                    "4: op_0 = r_1;",
                    "5: op_1 = 4;",
                    "6: op_2 = new Object;",
                    "7: ;",
                    "8: op_2/* (Non-Virtual) java.lang.Object*/.<init>();",
                    "9: op_0[op_1] = op_2;",
                    "10: op_0 = r_1;",
                    "11: op_1 = 4;",
                    "12: op_0 = op_0[op_1];",
                    "13: r_2 = op_0;",
                    "14: return;"
                ))
            }

            it("should correctly reflect multidimensional array instructions") {
                val domain = new DefaultDomain(project, ArrayInstructionsClassFile, MultidimArrayMethod)
                val aiResult = BaseAI(ArrayInstructionsClassFile, MultidimArrayMethod, domain)
                val statements = AsQuadruples(method = MultidimArrayMethod, aiResult = Some(aiResult))._1
                val javaLikeCode = ToJavaLike(statements, false)

                assert(statements.nonEmpty)
                assert(javaLikeCode.length > 0)
                val expected = Array[Stmt](
                    Assignment(-1, SimpleVar(-1, ComputationalTypeReference), Param(ComputationalTypeReference, "this")),
                    Assignment(0, SimpleVar(0, ComputationalTypeInt), IntConst(0, 4)),
                    Assignment(1, SimpleVar(1, ComputationalTypeInt), IntConst(1, 2)),
                    Assignment(2, SimpleVar(0, ComputationalTypeReference),
                        NewArray(2, List(SimpleVar(1, ComputationalTypeInt), SimpleVar(0, ComputationalTypeInt)), ArrayType(ArrayType(IntegerType)))),
                    Assignment(6, SimpleVar(-2, ComputationalTypeReference), SimpleVar(0, ComputationalTypeReference)),
                    Assignment(7, SimpleVar(0, ComputationalTypeReference), SimpleVar(-2, ComputationalTypeReference)),
                    Assignment(8, SimpleVar(0, ComputationalTypeInt), ArrayLength(8, SimpleVar(0, ComputationalTypeReference))),
                    Assignment(9, SimpleVar(-3, ComputationalTypeInt), SimpleVar(0, ComputationalTypeInt)),
                    Return(10)
                )
                compareStatements(expected, statements)
                javaLikeCode.shouldEqual(Array(
                    "0: r_0 = this;",
                    "1: op_0 = 4;",
                    "2: op_1 = 2;",
                    "3: op_0 = new int[op_0][op_1];",
                    "4: r_1 = op_0;",
                    "5: op_0 = r_1;",
                    "6: op_0 = op_0.length;",
                    "7: r_2 = op_0;",
                    "8: return;"
                ))
            }

            it("should correctly reflect double array instructions") {
                val domain = new DefaultDomain(project, ArrayInstructionsClassFile, DoubleArrayMethod)
                val aiResult = BaseAI(ArrayInstructionsClassFile, DoubleArrayMethod, domain)
                val statements = AsQuadruples(method = DoubleArrayMethod, aiResult = Some(aiResult))._1
                val javaLikeCode = ToJavaLike(statements, false)

                assert(statements.nonEmpty)
                assert(javaLikeCode.length > 0)
                statements.shouldEqual(expectedAST(ComputationalTypeDouble, ArrayType(DoubleType), DoubleConst(6, 1.0d)))
                javaLikeCode.shouldEqual(expectedJLC("double", "1.0d"))
            }

            it("should correctly reflect float array instructions") {
                val domain = new DefaultDomain(project, ArrayInstructionsClassFile, FloatArrayMethod)
                val aiResult = BaseAI(ArrayInstructionsClassFile, FloatArrayMethod, domain)
                val statements = AsQuadruples(method = FloatArrayMethod, aiResult = Some(aiResult))._1
                val javaLikeCode = ToJavaLike(statements, false)

                assert(statements.nonEmpty)
                assert(javaLikeCode.length > 0)
                statements.shouldEqual(expectedAST(ComputationalTypeFloat, ArrayType(FloatType), FloatConst(6, 2.0f)))
                javaLikeCode.shouldEqual(expectedJLC("float", "2.0f"))
            }

            it("should correctly reflect int array instructions") {
                val domain = new DefaultDomain(project, ArrayInstructionsClassFile, IntArrayMethod)
                val aiResult = BaseAI(ArrayInstructionsClassFile, IntArrayMethod, domain)
                val statements = AsQuadruples(method = IntArrayMethod, aiResult = Some(aiResult))._1
                val javaLikeCode = ToJavaLike(statements, false)

                assert(statements.nonEmpty)
                assert(javaLikeCode.length > 0)
                statements.shouldEqual(expectedAST(ComputationalTypeInt, ArrayType(IntegerType), IntConst(6, 2)))
                javaLikeCode.shouldEqual(expectedJLC("int", "2"))
            }

            it("should correctly reflect long array instructions") {
                val domain = new DefaultDomain(project, ArrayInstructionsClassFile, LongArrayMethod)
                val aiResult = BaseAI(ArrayInstructionsClassFile, LongArrayMethod, domain)
                val statements = AsQuadruples(method = LongArrayMethod, aiResult = Some(aiResult))._1
                val javaLikeCode = ToJavaLike(statements, false)

                assert(statements.nonEmpty)
                assert(javaLikeCode.length > 0)
                statements.shouldEqual(expectedAST(ComputationalTypeLong, ArrayType(LongType), LongConst(6, 1)))
                javaLikeCode.shouldEqual(expectedJLC("long", "1l"))
            }

            it("should correctly reflect short array instructions") {
                val domain = new DefaultDomain(project, ArrayInstructionsClassFile, ShortArrayMethod)
                val aiResult = BaseAI(ArrayInstructionsClassFile, ShortArrayMethod, domain)
                val statements = AsQuadruples(method = ShortArrayMethod, aiResult = Some(aiResult))._1
                val javaLikeCode = ToJavaLike(statements, false)

                assert(statements.nonEmpty)
                assert(javaLikeCode.length > 0)
                statements.shouldEqual(expectedAST(ComputationalTypeInt, ArrayType(ShortType), IntConst(6, 2)))
                javaLikeCode.shouldEqual(expectedJLC("short", "2"))
            }

            it("should correctly reflect byte array instructions") {
                val domain = new DefaultDomain(project, ArrayInstructionsClassFile, ByteArrayMethod)
                val aiResult = BaseAI(ArrayInstructionsClassFile, ByteArrayMethod, domain)
                val statements = AsQuadruples(method = ByteArrayMethod, aiResult = Some(aiResult))._1
                val javaLikeCode = ToJavaLike(statements, false)

                assert(statements.nonEmpty)
                assert(javaLikeCode.length > 0)
                statements.shouldEqual(expectedAST(ComputationalTypeInt, ArrayType(ByteType), IntConst(6, 2)))
                javaLikeCode.shouldEqual(expectedJLC("byte", "2"))
            }

            it("should correctly reflect char array instructions") {
                val domain = new DefaultDomain(project, ArrayInstructionsClassFile, CharArrayMethod)
                val aiResult = BaseAI(ArrayInstructionsClassFile, CharArrayMethod, domain)
                val statements = AsQuadruples(method = CharArrayMethod, aiResult = Some(aiResult))._1
                val javaLikeCode = ToJavaLike(statements, false)

                assert(statements.nonEmpty)
                assert(javaLikeCode.length > 0)
                statements.shouldEqual(expectedAST(ComputationalTypeInt, ArrayType(CharType), IntConst(6, 2)))
                javaLikeCode.shouldEqual(expectedJLC("char", "2"))
            }
        }*/
    }
}<|MERGE_RESOLUTION|>--- conflicted
+++ resolved
@@ -31,17 +31,11 @@
 
 import org.scalatest.junit.JUnitRunner
 import org.junit.runner.RunWith
+
 import org.opalj.br._
-<<<<<<< HEAD
-import org.opalj.bi.TestSupport.locateTestResources
-import org.opalj.br.analyses.Project
+import org.opalj.br.TestSupport.biProject
 //import org.opalj.ai.BaseAI
 //import org.opalj.ai.domain.l1.DefaultDomain
-=======
-import org.opalj.br.TestSupport.biProject
-import org.opalj.ai.BaseAI
-import org.opalj.ai.domain.l1.DefaultDomain
->>>>>>> 416e44d1
 
 /**
  * Tests the conversion of parsed methods to a quadruple representation
@@ -104,7 +98,7 @@
             )
 
             it("should correctly reflect reference array instructions") {
-                val statements = AsQuadruples(method = RefArrayMethod, classHierarchy = Code.preDefinedClassHierarchy)._1
+                val statements = AsQuadruples(method = RefArrayMethod, classHierarchy = Code.BasicClassHierarchy)._1
                 val javaLikeCode = ToJavaLike(statements, false)
 
                 assert(statements.nonEmpty)
@@ -146,7 +140,7 @@
             }
 
             it("should correctly reflect multidimensional array instructions") {
-                val statements = AsQuadruples(method = MultidimArrayMethod, classHierarchy = Code.preDefinedClassHierarchy)._1
+                val statements = AsQuadruples(method = MultidimArrayMethod, classHierarchy = Code.BasicClassHierarchy)._1
                 val javaLikeCode = ToJavaLike(statements, false)
 
                 assert(statements.nonEmpty)
@@ -177,7 +171,7 @@
             }
 
             it("should correctly reflect double array instructions") {
-                val statements = AsQuadruples(method = DoubleArrayMethod, classHierarchy = Code.preDefinedClassHierarchy)._1
+                val statements = AsQuadruples(method = DoubleArrayMethod, classHierarchy = Code.BasicClassHierarchy)._1
                 val javaLikeCode = ToJavaLike(statements, false)
 
                 assert(statements.nonEmpty)
@@ -187,7 +181,7 @@
             }
 
             it("should correctly reflect float array instructions") {
-                val statements = AsQuadruples(method = FloatArrayMethod, classHierarchy = Code.preDefinedClassHierarchy)._1
+                val statements = AsQuadruples(method = FloatArrayMethod, classHierarchy = Code.BasicClassHierarchy)._1
                 val javaLikeCode = ToJavaLike(statements, false)
 
                 assert(statements.nonEmpty)
@@ -197,7 +191,7 @@
             }
 
             it("should correctly reflect int array instructions") {
-                val statements = AsQuadruples(method = IntArrayMethod, classHierarchy = Code.preDefinedClassHierarchy)._1
+                val statements = AsQuadruples(method = IntArrayMethod, classHierarchy = Code.BasicClassHierarchy)._1
                 val javaLikeCode = ToJavaLike(statements, false)
 
                 assert(statements.nonEmpty)
@@ -207,7 +201,7 @@
             }
 
             it("should correctly reflect long array instructions") {
-                val statements = AsQuadruples(method = LongArrayMethod, classHierarchy = Code.preDefinedClassHierarchy)._1
+                val statements = AsQuadruples(method = LongArrayMethod, classHierarchy = Code.BasicClassHierarchy)._1
                 val javaLikeCode = ToJavaLike(statements, false)
 
                 assert(statements.nonEmpty)
@@ -217,7 +211,7 @@
             }
 
             it("should correctly reflect short array instructions") {
-                val statements = AsQuadruples(method = ShortArrayMethod, classHierarchy = Code.preDefinedClassHierarchy)._1
+                val statements = AsQuadruples(method = ShortArrayMethod, classHierarchy = Code.BasicClassHierarchy)._1
                 val javaLikeCode = ToJavaLike(statements, false)
 
                 assert(statements.nonEmpty)
@@ -227,7 +221,7 @@
             }
 
             it("should correctly reflect byte array instructions") {
-                val statements = AsQuadruples(method = ByteArrayMethod, classHierarchy = Code.preDefinedClassHierarchy)._1
+                val statements = AsQuadruples(method = ByteArrayMethod, classHierarchy = Code.BasicClassHierarchy)._1
                 val javaLikeCode = ToJavaLike(statements, false)
 
                 assert(statements.nonEmpty)
@@ -237,7 +231,7 @@
             }
 
             it("should correctly reflect char array instructions") {
-                val statements = AsQuadruples(method = CharArrayMethod, classHierarchy = Code.preDefinedClassHierarchy)._1
+                val statements = AsQuadruples(method = CharArrayMethod, classHierarchy = Code.BasicClassHierarchy)._1
                 val javaLikeCode = ToJavaLike(statements, false)
 
                 assert(statements.nonEmpty)
