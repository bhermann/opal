--- conflicted
+++ resolved
@@ -72,13 +72,7 @@
     // FACTORY METHODS
     //
 
-<<<<<<< HEAD
-    override def NullValue(origin: ValueOrigin, t: Timestamp): DomainNullValue = {
-        new NullValue(origin, t)
-    }
-=======
     override def NullValue(origin: ValueOrigin): DomainNullValue = new NullValue(origin)
->>>>>>> 2ff102c5
 
     override protected[domain] def ObjectValue(
         origin:            ValueOrigin,
