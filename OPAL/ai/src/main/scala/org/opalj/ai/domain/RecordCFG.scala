--- conflicted
+++ resolved
@@ -783,19 +783,12 @@
         remainingPotentialInfiniteLoopHeaders
     }
 
-<<<<<<< HEAD
-    def bbCFG: CFG[Instruction] = {
-        getOrInitField[CFG[Instruction]](() ⇒ theBBCFG, (cfg) ⇒ theBBCFG = cfg, exceptionHandlerSuccessors) {
-            computeBBCFG
-        }
-=======
     def bbCFG: CFG[Instruction, Code] = {
         getOrInitField[CFG[Instruction, Code]](
             () ⇒ theBBCFG, (cfg) ⇒ theBBCFG = cfg, exceptionHandlerSuccessors
         ) {
                 computeBBCFG
             }
->>>>>>> 9deb3a43
     }
 
     /**
@@ -804,11 +797,7 @@
      * (a) to detect dead paths or (b) to identify that a method call may never throw an exception
      * (in the given situation).
      */
-<<<<<<< HEAD
-    private[this] def computeBBCFG: CFG[Instruction] = {
-=======
     private[this] def computeBBCFG: CFG[Instruction, Code] = {
->>>>>>> 9deb3a43
 
         val instructions = code.instructions
         val codeSize = instructions.length
