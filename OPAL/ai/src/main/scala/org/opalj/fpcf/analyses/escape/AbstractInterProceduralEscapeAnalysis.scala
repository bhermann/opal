--- conflicted
+++ resolved
@@ -4,21 +4,8 @@
 package analyses
 package escape
 
-<<<<<<< HEAD
-import org.opalj.br.DeclaredMethod
-import org.opalj.br.DefinedMethod
-import org.opalj.br.analyses.VirtualFormalParameter
+import org.opalj.fpcf.analyses.cg.uVarForDefSites
 import org.opalj.fpcf.cg.properties.Callees
-=======
-import org.opalj.tac.Expr
-import org.opalj.tac.NonVirtualFunctionCall
-import org.opalj.tac.NonVirtualMethodCall
-import org.opalj.tac.StaticFunctionCall
-import org.opalj.tac.StaticMethodCall
-import org.opalj.tac.VirtualFunctionCall
-import org.opalj.tac.VirtualMethodCall
-
->>>>>>> 9d7b1d3c
 import org.opalj.fpcf.properties.AtMost
 import org.opalj.fpcf.properties.EscapeInCallee
 import org.opalj.fpcf.properties.EscapeProperty
@@ -28,14 +15,16 @@
 import org.opalj.fpcf.properties.GlobalEscape
 import org.opalj.fpcf.properties.NoEscape
 import org.opalj.fpcf.properties.VirtualMethodEscapeProperty
+import org.opalj.br.DeclaredMethod
 import org.opalj.br.DefinedMethod
-import org.opalj.br.Method
-import org.opalj.br.MethodDescriptor
-import org.opalj.br.ObjectType
-import org.opalj.br.ReferenceType
 import org.opalj.br.analyses.VirtualFormalParameter
-
-import org.opalj.fpcf.analyses.cg.uVarForDefSites
+import org.opalj.tac.Expr
+import org.opalj.tac.NonVirtualFunctionCall
+import org.opalj.tac.NonVirtualMethodCall
+import org.opalj.tac.StaticFunctionCall
+import org.opalj.tac.StaticMethodCall
+import org.opalj.tac.VirtualFunctionCall
+import org.opalj.tac.VirtualMethodCall
 
 /**
  * Adds inter-procedural behavior to escape analyses.
@@ -111,14 +100,7 @@
         context: AnalysisContext,
         state:   AnalysisState
     ): Unit = {
-<<<<<<< HEAD
         checkCall(call.pc, Some(call.receiver), call.params, hasAssignment = false)
-=======
-        val methodO = call.resolveCallTarget(context.targetMethodDeclaringClassType)
-        checkParams(methodO, call.params, hasAssignment = false)
-        if (state.usesDefSite(call.receiver))
-            handleCall(methodO, param = 0, hasAssignment = false)
->>>>>>> 9d7b1d3c
     }
 
     protected[this] override def handleNonVirtualFunctionCall(
@@ -129,14 +111,7 @@
         context: AnalysisContext,
         state:   AnalysisState
     ): Unit = {
-<<<<<<< HEAD
         checkCall(call.pc, Some(call.receiver), call.params, hasAssignment)
-=======
-        val methodO = call.resolveCallTarget(context.targetMethodDeclaringClassType)
-        checkParams(methodO, call.params, hasAssignment)
-        if (state.usesDefSite(call.receiver))
-            handleCall(methodO, param = 0, hasAssignment = hasAssignment)
->>>>>>> 9d7b1d3c
     }
 
     private[this] def checkCall(
@@ -145,98 +120,15 @@
         params:        Seq[Expr[V]],
         hasAssignment: Boolean
     )(implicit context: AnalysisContext, state: AnalysisState): Unit = {
-<<<<<<< HEAD
         if (receiver.isDefined && state.usesDefSite(receiver.get)) {
             handleCallForParameter(pc, parameter = 0, hasAssignment)
-=======
-        assert(receiver.isVar)
-        val targetMethod = context.targetMethod
-        val callerType = targetMethod.classFile.thisType
-        val value = receiver.asVar.value.asReferenceValue
-
-        val receiverType = value.leastUpperType
-
-        if (receiverType.isEmpty) {
-            // Nothing to do
-            // the receiver is null, the method is not invoked and the object does not escape
-        } else if (receiverType.get.isArrayType) {
-
-            // for arrays we know the concrete method which is defined by java.lang.Object
-            val methodO = project.instanceCall(callerType, ObjectType.Object, name, descr)
-            checkParams(methodO, params, hasAssignment)
-            if (state.usesDefSite(receiver))
-                handleCall(methodO, param = 0, hasAssignment = hasAssignment)
-        } else if (value.isPrecise) {
-
-            // if the receiver type is precisely known, we can handle the concrete method
-            val methodO = project.instanceCall(callerType, receiverType.get, name, descr)
-
-            checkParams(methodO, params, hasAssignment)
-            if (state.usesDefSite(receiver))
-                handleCall(methodO, param = 0, hasAssignment = hasAssignment)
-        } else /* non-null, not precise object type */ {
-
-            val callee =
-                declaredMethods(
-                    dc.asObjectType,
-                    callerType.packageName,
-                    receiverType.get.asObjectType,
-                    name,
-                    descr
-                )
-
-            if (!callee.hasSingleDefinedMethod ||
-                context.isMethodOverridable(callee.definedMethod).isNotNo) {
-                // the type of the virtual call is extensible and the analysis mode is library like
-                // therefore the method could be overriden and we do not know if the object escapes
-                //
-                // to optimize performance, we do not let the analysis run against the existing methods
-                state.meetMostRestrictive(AtMost(EscapeInCallee))
-            } else {
-                val method = callee.definedMethod
-                if (project.isSignaturePolymorphic(method.classFile.thisType, method)) {
-                    //IMPROVE
-                    // check if this is to much (param contains def-site)
-                    state.meetMostRestrictive(AtMost(EscapeInCallee))
-                } else {
-                    // handle the receiver
-                    if (state.usesDefSite(receiver)) {
-                        val fp = context.virtualFormalParameters(callee)
-                        assert((fp ne null) && (fp(0) ne null))
-                        handleEscapeState(fp(0), hasAssignment, isConcreteMethod = false)
-
-                    }
-
-                    // handle the parameters
-                    for (i ← params.indices) {
-                        if (state.usesDefSite(params(i))) {
-                            val fp = context.virtualFormalParameters(callee)
-                            assert((fp ne null) && (fp(i + 1) ne null))
-                            handleEscapeState(fp(i + 1), hasAssignment, isConcreteMethod = false)
-                        }
-                    }
-                }
-            }
->>>>>>> 9d7b1d3c
-        }
-
-<<<<<<< HEAD
+        }
+
         for {
             i ← params.indices
             if state.usesDefSite(params(i))
         } handleCallForParameter(pc, i + 1, hasAssignment)
 
-=======
-    private[this] def checkParams(
-        methodO:       org.opalj.Result[Method],
-        params:        Seq[Expr[V]],
-        hasAssignment: Boolean
-    )(implicit context: AnalysisContext, state: AnalysisState): Unit = {
-        for (i ← params.indices) {
-            if (state.usesDefSite(params(i)))
-                handleCall(methodO, i + 1, hasAssignment)
-        }
->>>>>>> 9d7b1d3c
     }
 
     private[this] def handleCallForParameter(
@@ -424,7 +316,6 @@
         context: AnalysisContext,
         state:   AnalysisState
     ): PropertyComputationResult = {
-<<<<<<< HEAD
         someEPS match {
             case ESimplePS(dm: DeclaredMethod, _: Callees, isFinal) ⇒
                 state.removeDependency(someEPS)
@@ -435,10 +326,6 @@
                 analyzeTAC()
 
             case EPS(VirtualFormalParameter(dm: DefinedMethod, -1), _, _) if dm.definedMethod.isConstructor ⇒
-=======
-        someEPS.e match {
-            case VirtualFormalParameter(DefinedMethod(_, m), -1) if m.isConstructor ⇒
->>>>>>> 9d7b1d3c
                 throw new RuntimeException("can't handle the this-reference of the constructor")
 
             case EPS(other: VirtualFormalParameter, _, _) ⇒
