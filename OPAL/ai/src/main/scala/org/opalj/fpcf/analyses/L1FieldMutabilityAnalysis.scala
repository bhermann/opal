--- conflicted
+++ resolved
@@ -31,11 +31,7 @@
 import org.opalj.tac.TACode
 import org.opalj.tac.TACMethodParameter
 import org.opalj.tac.fpcf.properties.TACAI
-<<<<<<< HEAD
-import org.opalj.value.KnownTypedValue
-=======
 import org.opalj.value.ValueInformation
->>>>>>> 9d7b1d3c
 
 /**
  * Simple analysis that checks if a private (static or instance) field is always initialized at
@@ -55,11 +51,7 @@
             var escapeDependees: Set[EOptionP[DefinitionSite, EscapeProperty]] = Set.empty
     )
 
-<<<<<<< HEAD
-    type V = DUVar[KnownTypedValue]
-=======
     type V = DUVar[ValueInformation]
->>>>>>> 9d7b1d3c
 
     final val typeExtensibility = project.get(TypeExtensibilityKey)
     final val closedPackages = project.get(ClosedPackagesKey)
