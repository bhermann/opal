--- conflicted
+++ resolved
@@ -3,92 +3,35 @@
 package fpcf
 package analyses
 
-<<<<<<< HEAD
-import org.opalj
-import org.opalj.ai.Domain
-import org.opalj.ai.domain.RecordDefUse
-import org.opalj.br.ClassFile
-import org.opalj.br.Field
-import org.opalj.br.MethodDescriptor
-import org.opalj.br.ObjectType
-import org.opalj.br.Method
-import org.opalj.br.ReferenceType
-=======
 import org.opalj.ai.common.DefinitionSitesKey
 import org.opalj.ai.common.DefinitionSite
 import org.opalj.br.ClassFile
 import org.opalj.br.Field
 import org.opalj.br.Method
 import org.opalj.br.PCs
->>>>>>> e37b6ee2
 import org.opalj.br.analyses.FieldAccessInformationKey
 import org.opalj.br.analyses.SomeProject
 import org.opalj.br.analyses.cg.ClosedPackagesKey
 import org.opalj.br.analyses.cg.TypeExtensibilityKey
-import org.opalj.br.analyses.cg.IsOverridableMethodKey
-import org.opalj.br.cfg.CFG
-import org.opalj.br.cfg.CFGNode
 import org.opalj.fpcf.properties.DeclaredFinalField
 import org.opalj.fpcf.properties.EffectivelyFinalField
 import org.opalj.fpcf.properties.FieldMutability
 import org.opalj.fpcf.properties.NonFinalFieldByAnalysis
 import org.opalj.fpcf.properties.NonFinalFieldByLackOfInformation
-<<<<<<< HEAD
-import org.opalj.fpcf.properties.Purity
-import org.opalj.fpcf.properties.VirtualMethodPurity
-import org.opalj.fpcf.properties.LazyInitializedField
-import org.opalj.fpcf.properties.FieldPrematurelyRead
-import org.opalj.fpcf.properties.NotPrematurelyReadField
-import org.opalj.fpcf.properties.PrematurelyReadField
-=======
 import org.opalj.fpcf.properties.EscapeProperty
 import org.opalj.fpcf.properties.EscapeViaReturn
 import org.opalj.fpcf.properties.EscapeInCallee
 import org.opalj.fpcf.properties.AtMost
 import org.opalj.fpcf.properties.NoEscape
->>>>>>> e37b6ee2
 import org.opalj.tac.DUVar
 import org.opalj.tac.PutField
 import org.opalj.tac.PutStatic
 import org.opalj.tac.SelfReferenceParameter
-<<<<<<< HEAD
-import org.opalj.tac.TACode
-import org.opalj.tac.NonVirtualFunctionCall
-import org.opalj.tac.StaticFunctionCall
-import org.opalj.tac.VirtualFunctionCall
-import org.opalj.tac.Expr
-import org.opalj.tac.Stmt
-import org.opalj.tac.FieldWriteAccessStmt
-import org.opalj.tac.TACStmts
-import org.opalj.tac.If
-import org.opalj.RelationalOperators.EQ
-import org.opalj.RelationalOperators.NE
-import org.opalj.ai.pcOfVMLevelValue
-import org.opalj.br.ComputationalTypeInt
-import org.opalj.br.PCs
-import org.opalj.br.ComputationalTypeFloat
-import org.opalj.br.FloatType
-import org.opalj.br.analyses.DeclaredMethodsKey
-import org.opalj.br.cfg.BasicBlock
-import org.opalj.collection.immutable.IntTrieSet
-import org.opalj.fpcf.properties.FinalField
-import org.opalj.fpcf.properties.NonFinalField
-import org.opalj.tac.GetStatic
-import org.opalj.tac.GetField
-import org.opalj.tac.Assignment
-import org.opalj.tac.ReturnValue
-import org.opalj.tac.CaughtException
-import org.opalj.tac.InstanceFunctionCall
-import org.opalj.tac.NonVirtualMethodCall
-
-import scala.annotation.switch
-=======
 import org.opalj.tac.Stmt
 import org.opalj.tac.TACode
 import org.opalj.tac.TACMethodParameter
 import org.opalj.tac.fpcf.properties.TACAI
 import org.opalj.value.ValueInformation
->>>>>>> e37b6ee2
 
 /**
  * Simple analysis that checks if a private (static or instance) field is always initialized at
@@ -102,12 +45,6 @@
  */
 class L1FieldMutabilityAnalysis private[analyses] (val project: SomeProject) extends FPCFAnalysis {
 
-<<<<<<< HEAD
-    /** The type of the TAC domain. */
-    type V = DUVar[(Domain with RecordDefUse)#DomainValue]
-
-    final val tacai = project.get(DefaultTACAIKey)
-=======
     class State(
             val field:           Field,
             var tacDependees:    Map[Method, (EOptionP[Method, TACAI], PCs)]   = Map.empty,
@@ -116,28 +53,9 @@
 
     type V = DUVar[ValueInformation]
 
->>>>>>> e37b6ee2
     final val typeExtensibility = project.get(TypeExtensibilityKey)
     final val closedPackages = project.get(ClosedPackagesKey)
     final val fieldAccessInformation = project.get(FieldAccessInformationKey)
-<<<<<<< HEAD
-    final val declaredMethods = project.get(DeclaredMethodsKey)
-    final val isMethodOverridable = project.get(IsOverridableMethodKey)
-
-    case class State(
-            field:                       Field,
-            var fieldMutability:         FieldMutability,
-            var prematurelyReadDependee: Option[EOptionP[Entity, Property]],
-            var purityDependee:          Option[EOptionP[Entity, Property]],
-            var fieldMutabilityDependee: Option[EOptionP[Entity, Property]]
-    )
-
-    def doDetermineFieldMutability(entity: Entity): PropertyComputationResult = entity match {
-        case field: Field ⇒ determineFieldMutability(field)
-        case _ ⇒
-            val m = entity.getClass.getSimpleName+" is not an org.opalj.br.Field"
-            throw new IllegalArgumentException(m)
-=======
     final val definitionSites = project.get(DefinitionSitesKey)
 
     def doDetermineFieldMutability(entity: Entity): PropertyComputationResult = {
@@ -147,7 +65,6 @@
                 val m = entity.getClass.getName+"is not an org.opalj.br.Field"
                 throw new IllegalArgumentException(m)
         }
->>>>>>> e37b6ee2
     }
 
     /**
@@ -158,28 +75,6 @@
      * native methods are filtered.
      */
     private[analyses] def determineFieldMutability(field: Field): PropertyComputationResult = {
-<<<<<<< HEAD
-        implicit val state: State = State(field, DeclaredFinalField, None, None, None)
-
-        // Fields are not final if they are read prematurely!
-        if (isPrematurelyRead(propertyStore(field, FieldPrematurelyRead.key)))
-            return Result(field, NonFinalFieldByAnalysis);
-
-        if (field.isFinal)
-            return createResult();
-
-        state.fieldMutability = EffectivelyFinalField
-
-        val thisType = field.classFile.thisType
-
-        if (field.isPublic)
-            return Result(field, NonFinalFieldByLackOfInformation)
-
-        // Collect all classes that have access to the field, i.e. the declaring class and possibly
-        // classes in the same package as well as subclasses
-        // Give up if the set of classes having access to the field is not closed
-        var classesHavingAccess: Set[ClassFile] = Set(field.classFile)
-=======
         if (field.isFinal) {
             return Result(field, DeclaredFinalField)
         }
@@ -189,7 +84,6 @@
         if (field.isPublic) {
             return Result(field, NonFinalFieldByLackOfInformation);
         }
->>>>>>> e37b6ee2
 
         val initialClasses =
             if (field.isProtected || field.isPackagePrivate) {
@@ -216,17 +110,9 @@
                 initialClasses.iterator
             }
 
-<<<<<<< HEAD
-        val methodsHavingAccess = classesHavingAccess.flatMap(_.methods);
-
-        // If there are native methods, we give up
-        if (methodsHavingAccess.exists(_.isNative))
-            return Result(field, NonFinalFieldByLackOfInformation);
-=======
         if (classesHavingAccess.exists(_.methods.exists(_.isNative))) {
             return Result(field, NonFinalFieldByLackOfInformation);
         }
->>>>>>> e37b6ee2
 
         // We now (compared to the simple one) have to analyze the static initializer as
         // the static initializer can be used to initialize a private field of an instance
@@ -248,303 +134,12 @@
         //     }
         // }
 
-<<<<<<< HEAD
-        val default = getDefaultValue(methodsHavingAccess)
-=======
         implicit val state: State = new State(field)
->>>>>>> e37b6ee2
 
         for {
             (method, pcs) ← fieldAccessInformation.writeAccesses(field)
             taCode ← getTACAI(method, pcs)
         } {
-<<<<<<< HEAD
-
-            val TACode(_, code, pcToIndex, cfg, _, _) = tacai(method)
-
-            val index = pcToIndex(pc)
-            if (index != -1) { // Only if PutStatic/PutField is not dead
-                val stmt = code(index)
-                stmt.astID match {
-                    case PutStatic.ASTID | PutField.ASTID ⇒
-                        if (method.isInitializer) {
-                            if (field.isStatic) {
-                                if (method.isConstructor)
-                                    return Result(field, NonFinalFieldByAnalysis);
-                            } else {
-                                val receiverDefs = stmt.asPutField.objRef.asVar.definedBy
-                                if (receiverDefs != SelfReferenceParameter)
-                                    return Result(field, NonFinalFieldByAnalysis);
-                            }
-                        } else {
-                            // If different default values are assigned => not a lazy initialization
-                            if (default.isEmpty)
-                                return Result(field, NonFinalFieldByAnalysis);
-
-                            // We consider lazy initialization if there is only single write outside
-                            // an initializer, so we can ignore synchronization
-                            if (state.fieldMutability == LazyInitializedField)
-                                return Result(field, NonFinalFieldByAnalysis);
-
-                            // A lazily initialized instance field must be initialized only by its
-                            // owning instance
-                            if (!field.isStatic &&
-                                stmt.asPutField.objRef.asVar.definedBy != SelfReferenceParameter)
-                                return Result(field, NonFinalFieldByAnalysis);
-
-                            // A field written outside an initializer must be lazily initialized or
-                            // it is non-final
-                            if (!isLazyInitialization(index, default, method, code, cfg, pcToIndex))
-                                return Result(field, NonFinalFieldByAnalysis);
-
-                            state.fieldMutability = LazyInitializedField
-                        }
-
-                    case _ ⇒ throw new RuntimeException("unexpected field access")
-                }
-            }
-        }
-
-        createResult()
-    }
-
-    /**
-     * Returns the value the field will have after initialization or None if there may be multiple
-     * values.
-     */
-    def getDefaultValue(methodsHavingAccess: Set[Method])(implicit state: State): Option[Any] = {
-        var constantVal: Option[Any] = None
-        var allInitializeConstant = true
-
-        val methodsIterator = methodsHavingAccess.iterator
-        while (methodsIterator.hasNext && allInitializeConstant) {
-            val method = methodsIterator.next()
-            if (method.isInitializer) {
-                val code = tacai(method).stmts
-                val maxIndex = code.length
-                var index = 0
-                var foundInit = false
-                while (index < maxIndex) {
-                    val stmt = code(index)
-                    (stmt.astID: @switch) match {
-                        case PutStatic.ASTID | PutField.ASTID ⇒
-                            if (stmt.astID == PutStatic.ASTID ||
-                                stmt.asPutField.objRef.asVar.definedBy == SelfReferenceParameter) {
-                                val write = stmt.asFieldWriteAccessStmt
-                                if (write.resolveField(p).contains(state.field)) {
-                                    val defs = write.value.asVar.definedBy
-                                    if (defs.size == 1 && defs.head >= 0) {
-                                        val defSite = code(defs.head).asAssignment.expr
-                                        val const = if (defSite.isIntConst)
-                                            Some(defSite.asIntConst.value)
-                                        else if (defSite.isFloatConst)
-                                            Some(defSite.asFloatConst.value)
-                                        else None
-                                        if (const.isDefined) {
-                                            foundInit = true
-                                            if (constantVal.isDefined) {
-                                                if (constantVal != const) {
-                                                    allInitializeConstant = false
-                                                    constantVal = None
-                                                }
-                                            } else constantVal = const
-                                        }
-                                    }
-                                }
-                            }
-
-                        case NonVirtualMethodCall.ASTID ⇒
-                            val NonVirtualMethodCall(_, declClass, _, name, _, rcvr, _) = stmt
-                            // Consider calls to other constructors as initializations as either
-                            // the called constructor will initialize the field or delegate to yet
-                            // another constructor
-                            if (declClass == state.field.classFile.thisType && name == "<init>" &&
-                                rcvr.asVar.definedBy == SelfReferenceParameter)
-                                foundInit = true
-
-                        case _ ⇒
-                    }
-                    index += 1
-                }
-                if (!foundInit) {
-                    if (constantVal.isDefined) allInitializeConstant = false
-                    else constantVal = Some(if (state.field.fieldType eq FloatType) 0.0f else 0)
-                }
-            }
-        }
-
-        constantVal
-    }
-
-    /**
-     * Prepares the PropertyComputation result, either as IntermediateResult if there are still
-     * dependees or as Result otherwise.
-     */
-    def createResult()(implicit state: State): PropertyComputationResult = {
-        if (state.prematurelyReadDependee.isDefined || state.purityDependee.isDefined)
-            IntermediateResult(
-                state.field,
-                NonFinalFieldByAnalysis,
-                state.fieldMutability,
-                state.prematurelyReadDependee ++
-                    state.purityDependee ++
-                    state.fieldMutabilityDependee,
-                c
-            )
-        else
-            Result(state.field, state.fieldMutability)
-    }
-
-    /**
-     * Continuation function handling updates to the FieldPrematurelyRead property or to the purity
-     * property of the method that initializes a (potentially) lazy initialized field.
-     */
-    def c(eps: SomeEPS)(implicit state: State): PropertyComputationResult = {
-        val isNotFinal = eps match {
-            case EPS(_, _, _: FieldPrematurelyRead) ⇒ isPrematurelyRead(eps)
-            case EPS(_, _, _: Purity)               ⇒ !isDeterministic(eps)
-            case EPS(_, _, _: FieldMutability)      ⇒ !isFinalField(eps)
-        }
-
-        if (isNotFinal)
-            Result(state.field, NonFinalFieldByAnalysis)
-        else
-            createResult()
-    }
-
-    /**
-     * Checks whether a field write may be a lazy initialization.
-     *
-     * We only consider simple cases of lazy initialization where the single field write is guarded
-     * so it is executed only if the field still has its default value and where the written value
-     * is guaranteed to be the same even if the write is executed multiple times (may happen because
-     * of the initializing method being executed more than once on concurrent threads).
-     *
-     * Also, all field reads must be used only for a guard or their uses have to be guarded
-     * themselves.
-     */
-    def isLazyInitialization(
-        writeIndex:   Int,
-        defaultValue: Option[Any],
-        method:       Method,
-        code:         Array[Stmt[V]],
-        cfg:          CFG[Stmt[V], TACStmts[V]],
-        pcToIndex:    Array[Int]
-    )(implicit state: State): Boolean = {
-        val write = code(writeIndex).asFieldWriteAccessStmt
-
-        if (state.field.fieldType.computationalType != ComputationalTypeInt &&
-            state.field.fieldType.computationalType != ComputationalTypeFloat) {
-            // Only handle lazy initialization of ints and floats as they are guaranteed to be
-            // written atomically
-            return false;
-        }
-
-        val reads = fieldAccessInformation.readAccesses(state.field)
-        if (reads.exists(mAndPCs ⇒ (mAndPCs._1 ne method) && !mAndPCs._1.isInitializer)) {
-            return false; // Reads outside the (single) lazy initialization method
-        }
-
-        // There must be a guarding if-Statement
-        // The guardIndex is the index of the if-Statement, the guardedIndex is the index of the
-        // first statement that is executed after the if-Statement if the field's value was not the
-        // default value
-        val (guardIndex, guardedIndex, readIndex) =
-            findGuard(writeIndex, defaultValue, code, cfg) match {
-                case Some((guard, guarded, read)) ⇒ (guard, guarded, read)
-                case None                         ⇒ return false;
-            }
-
-        // Detect only simple patterns where the lazily initialized value is returned immediately
-        if (!checkImmediateReturn(write, writeIndex, readIndex, code))
-            return false;
-
-        // The value written must be computed deterministically and the writes guarded correctly
-        if (!checkWrites(write, writeIndex, guardIndex, guardedIndex, method, code, cfg))
-            return false;
-
-        // Field reads (except for the guard) may only be executed if the field's value is not the
-        // default value
-        if (!checkReads(reads, readIndex, guardedIndex, writeIndex, cfg, pcToIndex))
-            return false;
-
-        true
-    }
-
-    def checkWrites(
-        write:        FieldWriteAccessStmt[V],
-        writeIndex:   Int,
-        guardIndex:   Int,
-        guardedIndex: Int,
-        method:       Method,
-        code:         Array[Stmt[V]],
-        cfg:          CFG[Stmt[V], TACStmts[V]]
-    )(implicit state: State): Boolean = {
-        val definitions = write.value.asVar.definedBy
-
-        val isDeterministic =
-            if (definitions.size == 1) {
-                // The value written must be computed deterministically
-                checkWriteIsDeterministic(code(definitions.head).asAssignment.expr, method, code)
-            } else {
-                // More than one definition site for the value might lead to differences between
-                // invocations, but not if this method has no parameters and is deterministic
-                // (in this case, the definition reaching the write will always be the same)
-                method.descriptor.parametersCount == 0 &&
-                    handleCall(Success(method), code, Seq.empty)
-            }
-
-        // The field write must be guarded correctly
-        isDeterministic &&
-            checkWriteIsGuarded(writeIndex, guardIndex, guardedIndex, method, code, cfg)
-    }
-
-    /**
-     * Checks if the field write for a lazy initialization is immediately followed by a return of
-     * the written value (possibly loaded by another field read).
-     */
-    def checkImmediateReturn(
-        write:      FieldWriteAccessStmt[V],
-        writeIndex: Int,
-        readIndex:  Int,
-        code:       Array[Stmt[V]]
-    )(implicit state: State): Boolean = {
-        var index = writeIndex + 1
-
-        var load = -1
-
-        while (index < code.length) {
-            val stmt = code(index)
-            stmt.astID match {
-                case Assignment.ASTID ⇒
-                    if (isReadOfCurrentField(stmt.asAssignment.expr))
-                        load = index
-                    else
-                        return false; // No field read or a field read of a different field
-                case ReturnValue.ASTID ⇒
-                    val returnValueDefs = stmt.asReturnValue.expr.asVar.definedBy
-                    if (returnValueDefs.size == 2 &&
-                        returnValueDefs.contains(write.value.asVar.definedBy.head) &&
-                        returnValueDefs.contains(readIndex))
-                        return true; // direct return of the written value
-                    else if (load >= 0 && (returnValueDefs == IntTrieSet(load) ||
-                        returnValueDefs == IntTrieSet(readIndex, load)))
-                        return true; // return of field value loaded by field read
-                    else
-                        return false; // return of different value
-                case _ ⇒ return false; // neither a field read nor a return
-            }
-            index += 1
-        }
-        false
-    }
-
-    def lazyInitializerIsDeterministic(
-        method: Method,
-        code:   Array[Stmt[V]]
-    )(implicit state: State): Boolean = {
-        method.descriptor.parametersCount == 0 && handleCall(Success(method), code, Seq.empty)
-=======
             if (methodUpdatesField(method, taCode, pcs))
                 return Result(field, NonFinalFieldByAnalysis);
         }
@@ -709,459 +304,11 @@
         case _ ⇒
             state.escapeDependees += ep
             false
->>>>>>> e37b6ee2
-    }
-
-    /**
-     * Checks if the field write is only executed if the field's value was still the default value.
-     * Also, no exceptions may be thrown between the guarding if-Statement of a lazy initialization
-     * and the field write.
-     */
-    def checkWriteIsGuarded(
-        writeIndex:   Int,
-        guardIndex:   Int,
-        guardedIndex: Int,
-        method:       Method,
-        code:         Array[Stmt[V]],
-        cfg:          CFG[Stmt[V], TACStmts[V]]
-    )(implicit state: State): Boolean = {
-        val startBB = cfg.bb(writeIndex).asBasicBlock
-
-        var enqueuedBBs: Set[CFGNode] = Set(startBB)
-        var worklist: List[BasicBlock] = List(startBB.asBasicBlock)
-
-        val abnormalReturnNode = cfg.abnormalReturnNode
-        val caughtExceptions = code filter { stmt ⇒
-            stmt.astID == CaughtException.ASTID
-        } flatMap (_.asCaughtException.origins.map(pcOfVMLevelValue _).iterator)
-
-        while (worklist.nonEmpty) {
-            val curBB = worklist.head
-            worklist = worklist.tail
-
-            val startPC = curBB.startPC
-            val endPC = curBB.endPC
-
-            if (startPC == 0 || startPC == guardedIndex)
-                return false; // Reached method start or wrong branch of guarding if-Statement
-
-            // Exception thrown between guard and write, which is ok for deterministic methods,
-            // but may be a problem otherwise as the initialization is not guaranteed to happen
-            // (or never happen).
-            if ((curBB ne startBB) && abnormalReturnNode.predecessors.contains(curBB))
-                if (!lazyInitializerIsDeterministic(method, code))
-                    return false;
-
-            // Exception thrown between guard and write (caught somewhere, but we don't care)
-            if ((curBB ne startBB) & caughtExceptions.contains(endPC))
-                if (!lazyInitializerIsDeterministic(method, code))
-                    return false;
-
-            // Check all predecessors except for the one that contains the guarding if-Statement
-            val predecessors = getPredecessors(curBB, enqueuedBBs).filterNot(_.endPC == guardIndex)
-            worklist ++= predecessors
-            enqueuedBBs ++= predecessors
-        }
-
-        true
-    }
-
-    /**
-     * Checks if the value written to the field is guaranteed to be always the same.
-     * This is true if the value is constant or originates from a deterministic call of a method
-     * without non-constant parameters. Alternatively, if the initialization method itself is
-     * deterministic and has no parameters, the value is also always the same.
-     */
-    def checkWriteIsDeterministic(
-        value:  Expr[V],
-        method: Method,
-        code:   Array[Stmt[V]]
-    )(implicit state: State): Boolean = {
-        def receiverIsConstant(call: InstanceFunctionCall[V]): Boolean = {
-            val defSites = call.receiver.asVar.definedBy
-
-            def isDefFromFinalField(index: Int) = {
-                if (index < 0) false
-                else {
-                    val expr = code(index).asAssignment.expr
-                    expr.isFieldRead && (expr.asFieldRead.resolveField(p) match {
-                        case Some(field) ⇒
-                            isFinalField(propertyStore(field, FieldMutability.key))
-                        case _ ⇒ // Unknown field
-                            false
-                    })
-                }
-            }
-
-            defSites == SelfReferenceParameter ||
-                defSites.size == 1 && isDefFromFinalField(defSites.head)
-        }
-
-        val isNonConstDeterministic = value.astID match {
-            // If the value originates from a call, that call must be deterministic and may not have
-            // any non constant parameters to guarantee that it is the same on every invocation.
-            // The receiver object must be the 'this' self reference for the same reason.
-            case GetStatic.ASTID | GetField.ASTID ⇒
-                value.asFieldRead.resolveField(p) match {
-                    case Some(field) ⇒
-                        isFinalField(propertyStore(field, FieldMutability.key))
-                    case _ ⇒ // Unknown field
-                        false
-                }
-            case StaticFunctionCall.ASTID ⇒
-                val callee = value.asStaticFunctionCall.resolveCallTarget(p)
-                val params = value.asStaticFunctionCall.params
-                handleCall(callee, code, params)
-            case NonVirtualFunctionCall.ASTID if receiverIsConstant(value.asInstanceFunctionCall) ⇒
-                val callee = value.asNonVirtualFunctionCall.resolveCallTarget(p)
-                val NonVirtualFunctionCall(_, _, _, _, _, _, params) = value
-                handleCall(callee, code, params)
-            case VirtualFunctionCall.ASTID if receiverIsConstant(value.asInstanceFunctionCall) ⇒
-                val VirtualFunctionCall(_, declClass, _, name, descr, rcvr, params) = value
-                val thisType = method.classFile.thisType
-                handleVirtualCall(code, thisType, declClass, name, rcvr, params, descr)
-            case _ ⇒
-                // The value neither is a constant nor originates from a call, but if the
-                // current method does not take parameters and is deterministic, the value is
-                // guaranteed to be the same on every invocation.
-                lazyInitializerIsDeterministic(method, code)
-        }
-
-<<<<<<< HEAD
-        value.isConst || isNonConstDeterministic
-    }
-
-    /**
-     * Checks that all non-dead field reads that are not used for the guarding if-Statement of a
-     * lazy initialization are only executed if the field did not have its default value or after
-     * the (single) field write.
-     */
-    def checkReads(
-        reads:        Seq[(Method, PCs)],
-        readIndex:    Int,
-        guardedIndex: Int,
-        writeIndex:   Int,
-        cfg:          CFG[Stmt[V], TACStmts[V]],
-        pcToIndex:    Array[Int]
-    ): Boolean = {
-        // There is only a single method with reads aside from initializers (checked by
-        // isLazilyInitialized), so we have to check only reads from that one method.
-        reads.filter(!_._1.isInitializer).head._2 forall { readPC ⇒
-            val index = pcToIndex(readPC)
-            index != -1 || index == readIndex || checkRead(index, guardedIndex, writeIndex, cfg)
-        }
-    }
-
-    /**
-     * Checks that a field read is only executed if the field did not have its default value or
-     * after the (single) field write.
-     */
-    def checkRead(
-        readIndex:    Int,
-        guardedIndex: Int,
-        writeIndex:   Int,
-        cfg:          CFG[Stmt[V], TACStmts[V]]
-    ): Boolean = {
-        val startBB = cfg.bb(readIndex).asBasicBlock
-        val writeBB = cfg.bb(writeIndex)
-
-        var enqueuedBBs: Set[CFGNode] = Set(startBB)
-        var worklist: List[BasicBlock] = List(startBB.asBasicBlock)
-
-        while (worklist.nonEmpty) {
-            val curBB = worklist.head
-            worklist = worklist.tail
-
-            val startPC = curBB.startPC
-
-            if (startPC == 0)
-                return false; // Reached the start of the method but not the guard or field write
-
-            if ((curBB eq writeBB) && writeIndex > readIndex)
-                return false; // In the basic block of the write, but before the write
-
-            if (startPC != guardedIndex && // Did not reach the guard
-                (curBB ne writeBB) /* Not the basic block of the write */ ) {
-                val predecessors = getPredecessors(curBB, enqueuedBBs)
-                worklist ++= predecessors
-                enqueuedBBs ++= predecessors
-            }
-        }
-
-        true
-    }
-
-    /**
-     * Gets all predecessor BasicBlocks of a CFGNode.
-     */
-    def getPredecessors(node: CFGNode, visited: Set[CFGNode]): List[BasicBlock] = {
-        val result = node.predecessors.iterator flatMap { curNode ⇒
-            if (curNode.isBasicBlock)
-                if (visited.contains(curNode)) None
-                else Some(curNode.asBasicBlock)
-            else getPredecessors(curNode, visited)
-        }
-        result.toList
-    }
-
-    /**
-     * Finds the index of the guarding if-Statement for a lazy initialization, the index of the
-     * first statement executed if the field does not have its default value and the index of the
-     * field read used for the guard.
-     */
-    def findGuard(
-        fieldWrite:   Int,
-        defaultValue: Option[Any],
-        code:         Array[Stmt[V]],
-        cfg:          CFG[Stmt[V], TACStmts[V]]
-    )(implicit state: State): Option[(Int, Int, Int)] = {
-        val startBB = cfg.bb(fieldWrite).asBasicBlock
-
-        var enqueuedBBs: Set[CFGNode] = startBB.predecessors
-        var worklist: List[BasicBlock] = getPredecessors(startBB, Set.empty)
-
-        var result: Option[(Int, Int)] = None
-
-        while (worklist.nonEmpty) {
-            val curBB = worklist.head
-            worklist = worklist.tail
-
-            val startPC = curBB.startPC
-            val endPC = curBB.endPC
-
-            val cfStmt = code(endPC)
-            (cfStmt.astID: @switch) match {
-                case If.ASTID ⇒
-                    val ifStmt = cfStmt.asIf
-                    ifStmt.condition match {
-                        case EQ if curBB != startBB && isGuard(ifStmt, defaultValue, code) ⇒
-                            if (result.isDefined) {
-                                if (result.get._1 != endPC || result.get._2 != endPC + 1)
-                                    return None;
-                            } else {
-                                result = Some((endPC, endPC + 1))
-                            }
-
-                        case NE if curBB != startBB && isGuard(ifStmt, defaultValue, code) ⇒
-                            if (result.isDefined) {
-                                if (result.get._1 != endPC || result.get._2 != ifStmt.targetStmt)
-                                    return None;
-                            } else {
-                                result = Some((endPC, ifStmt.targetStmt))
-                            }
-
-                        // Otherwise, we have to ensure that a guard is present for all predecessors
-                        case _ ⇒
-                            if (startPC == 0) return None;
-
-                            val predecessors = getPredecessors(curBB, enqueuedBBs)
-                            worklist ++= predecessors
-                            enqueuedBBs ++= predecessors
-                    }
-
-                // Otherwise, we have to ensure that a guard is present for all predecessors
-                case _ ⇒
-                    if (startPC == 0) return None;
-
-                    val predecessors = getPredecessors(curBB, enqueuedBBs)
-                    worklist ++= predecessors
-                    enqueuedBBs ++= predecessors
-            }
-        }
-
-        if (result.isDefined) {
-            // The field read that defines the value checked by the guard must be used only for the
-            // guard or directly if the field's value was not the default value
-            val ifStmt = code(result.get._1).asIf
-            val expr = if (ifStmt.leftExpr.isConst) ifStmt.rightExpr else ifStmt.leftExpr
-            val definitions = expr.asVar.definedBy
-            val fieldReadUses = code(definitions.head).asAssignment.targetVar.usedBy
-            val fieldReadUsedCorrectly = fieldReadUses forall { use ⇒
-                use == result.get._1 || use == result.get._2
-            }
-            if (definitions.size == 1 && fieldReadUsedCorrectly)
-                return Some((result.get._1, result.get._2, definitions.head)); // Found proper guard
-        }
-
-        None
-    }
-
-    /**
-     * Checks if an expression is a field read of the currently analyzed field.
-     * For instance fields, the read must be on the `this` reference.
-     */
-    def isReadOfCurrentField(expr: Expr[V])(implicit state: State): Boolean = {
-        val field = expr.astID match {
-            case GetField.ASTID ⇒
-                val objRefDefinition = expr.asGetField.objRef.asVar.definedBy
-                if (objRefDefinition != SelfReferenceParameter) None
-                else expr.asGetField.resolveField(project)
-            case GetStatic.ASTID ⇒ expr.asGetStatic.resolveField(project)
-            case _               ⇒ None
-        }
-        field.contains(state.field)
-    }
-
-    /**
-     * Determines if an if-Statement is actually a guard for the current field, i.e. it compares
-     * the current field to the default value.
-     */
-    def isGuard(
-        ifStmt:       If[V],
-        defaultValue: Option[Any],
-        code:         Array[Stmt[V]]
-    )(implicit state: State): Boolean = {
-
-        /**
-         * Checks if an expression is an IntConst or FloatConst with the corresponding default value.
-         */
-        def isDefaultConst(expr: Expr[V]): Boolean = {
-            if (expr.isVar) {
-                val defSites = expr.asVar.definedBy
-                val head = defSites.head
-                defSites.size == 1 && head >= 0 && isDefaultConst(code(head).asAssignment.expr)
-            } else {
-                expr.isIntConst && defaultValue.contains(expr.asIntConst.value) ||
-                    expr.isFloatConst && defaultValue.contains(expr.asFloatConst.value)
-            }
-        }
-
-        /**
-         * Checks whether the non-constant expression of the if-Statement is a read of the current
-         * field.
-         */
-        def isGuardInternal(expr: V): Boolean = {
-            expr.definedBy forall { index ⇒
-                if (index < 0) false // If the value is from a parameter, this can not be the guard
-                else isReadOfCurrentField(code(index).asAssignment.expr)
-            }
-        }
-
-        if (isDefaultConst(ifStmt.leftExpr) && ifStmt.rightExpr.isVar) {
-            isGuardInternal(ifStmt.rightExpr.asVar)
-        } else if (isDefaultConst(ifStmt.rightExpr) && ifStmt.leftExpr.isVar) {
-            isGuardInternal(ifStmt.leftExpr.asVar)
-        } else false
-    }
-
-    /**
-     * Checks if the field is prematurely read, i.e. read before it is initialized in the
-     * constructor, using the corresponding property.
-     */
-    def isPrematurelyRead(eop: EOptionP[Entity, Property])(implicit state: State): Boolean =
-        eop match {
-            case EPS(_, NotPrematurelyReadField, _) ⇒
-                state.prematurelyReadDependee = None
-                false
-            case EPS(_, _, PrematurelyReadField) ⇒ true
-            case eps ⇒
-                state.prematurelyReadDependee = Some(eps)
-                false
-        }
-
-    /**
-     * Checkes if the method that defines the value assigned to a (potentially) lazily initialized
-     * field is deterministic, ensuring that the same value is written even for concurrent
-     * executions.
-     */
-    def isDeterministic(eop: EOptionP[Entity, Property])(implicit state: State): Boolean = eop match {
-        case EPS(_, p: Purity, _) if p.isDeterministic ⇒
-            state.purityDependee = None
-            true
-        case EPS(_, VirtualMethodPurity(p), _) if p.isDeterministic ⇒
-            state.purityDependee = None
-            true
-        case EPS(_, _, p: Purity) if !p.isDeterministic              ⇒ false
-        case EPS(_, _, VirtualMethodPurity(p)) if !p.isDeterministic ⇒ false
-        case _ ⇒
-            state.purityDependee = Some(eop)
-            true
-    }
-
-    /**
-     * Checkes if the method that defines the value assigned to a (potentially) lazily initialized
-     * field is deterministic, ensuring that the same value is written even for concurrent
-     * executions.
-     */
-    def isFinalField(eop: EOptionP[Entity, Property])(implicit state: State): Boolean = eop match {
-        case EPS(_, _: FinalField, _) ⇒
-            state.fieldMutabilityDependee = None
-            true
-        case EPS(_, _, _: NonFinalField) ⇒ false
-        case _ ⇒
-            state.fieldMutabilityDependee = Some(eop)
-            true
-    }
-
-    /**
-     * Checks if the call to a method that defines the value assigned to a (potentially) lazily
-     * initialized field is deterministic ensuring that the same value is written even for
-     * concurrent executions.
-     * This requires a deterministic method and constant parameters.
-     */
-    def handleCall(
-        target:     opalj.Result[Method],
-        code:       Array[Stmt[V]],
-        parameters: Seq[Expr[V]]
-    )(implicit state: State): Boolean = target match {
-        case Success(callee) ⇒
-            if (parameters.exists(_.asVar.definedBy exists { defSite ⇒
-                defSite < 0 || !code(defSite).asAssignment.expr.isConst
-            }))
-                false
-            else isDeterministic(propertyStore(declaredMethods(callee), Purity.key))
-        case _ ⇒ false // Field is initialized by unknown method
-    }
-
-    /**
-     * Resolves the potential call targets for a virtual call and then checks whether they are
-     * deterministic. Also, all parameters must be constant.
-     */
-    def handleVirtualCall(
-        code:      Array[Stmt[V]],
-        declClass: ObjectType,
-        rcvrType:  ReferenceType,
-        name:      String,
-        receiver:  Expr[V],
-        params:    Seq[Expr[V]],
-        descr:     MethodDescriptor
-    )(implicit state: State): Boolean = {
-
-        val typeBound =
-            project.classHierarchy.joinReferenceTypesUntilSingleUpperBound(
-                receiver.asVar.value.asDomainReferenceValue.upperTypeBound
-            )
-
-        if (receiver.asVar.value.asDomainReferenceValue.isNull.isYes) {
-            true // We don't have to examine calls that will result in an NPE
-        } else if (typeBound.isArrayType) {
-            val callee = project.instanceCall(declClass, ObjectType.Object, name, descr)
-            handleCall(callee, code, params)
-        } else if (receiver.asVar.value.asDomainReferenceValue.isPrecise) {
-            val preciseType = receiver.asVar.value.asDomainReferenceValue.valueType.get
-            val callee = project.instanceCall(declClass, preciseType, name, descr)
-            handleCall(callee, code, params)
-        } else {
-            val callee =
-                declaredMethods(declClass.packageName, typeBound.asObjectType, name, descr)
-
-            if (!callee.hasDefinition || isMethodOverridable(callee.methodDefinition).isNotNo) {
-                false // We don't know all overrides
-            } else {
-                if (params.exists(_.asVar.definedBy exists { defSite ⇒
-                    defSite < 0 || !code(defSite).asAssignment.expr.isConst
-                }))
-                    false
-                else isDeterministic(propertyStore(callee, VirtualMethodPurity.key))
-            }
-        }
     }
 }
 
-trait L1FieldMutabilityAnalysisScheduler extends ComputationSpecification {
-    override def uses: Set[PropertyKind] = Set(Purity, FieldPrematurelyRead)
-    override def derives: Set[PropertyKind] = Set(FieldMutability)
-=======
+sealed trait L1FieldMutabilityAnalysisScheduler extends ComputationSpecification {
+
     final override def uses: Set[PropertyKind] = Set(TACAI, EscapeProperty)
 
     final override def derives: Set[PropertyKind] = Set(FieldMutability)
@@ -1173,7 +320,6 @@
 
     def afterPhaseCompletion(p: SomeProject, ps: PropertyStore): Unit = {}
 
->>>>>>> e37b6ee2
 }
 
 /**
