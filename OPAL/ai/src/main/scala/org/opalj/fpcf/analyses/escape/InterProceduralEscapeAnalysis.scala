/* BSD 2-Clause License - see OPAL/LICENSE for details. */
package org.opalj
package fpcf
package analyses
package escape

<<<<<<< HEAD
import org.opalj.ai.Domain
import org.opalj.ai.ValueOrigin
import org.opalj.ai.common.DefinitionSitesKey
import org.opalj.ai.domain.RecordDefUse
=======
import org.opalj.ai.ValueOrigin
import org.opalj.ai.common.DefinitionSitesKey
>>>>>>> 9d7b1d3c
import org.opalj.br.DefinedMethod
import org.opalj.br.Method
import org.opalj.br.VirtualDeclaredMethod
import org.opalj.br.analyses.DeclaredMethods
import org.opalj.br.analyses.SomeProject
import org.opalj.br.analyses.VirtualFormalParameter
import org.opalj.br.analyses.VirtualFormalParameters
import org.opalj.br.analyses.VirtualFormalParametersKey
import org.opalj.br.analyses.cg.IsOverridableMethodKey
<<<<<<< HEAD
import org.opalj.fpcf.cg.properties.Callees
import org.opalj.fpcf.properties._
import org.opalj.tac.DUVar
import org.opalj.tac.fpcf.properties.TACAI
=======
import org.opalj.fpcf.properties._
import org.opalj.value.ValueInformation
import org.opalj.tac.DUVar
>>>>>>> 9d7b1d3c

class InterProceduralEscapeAnalysisContext(
        val entity:                  Entity,
        val defSitePC:               ValueOrigin,
        val targetMethod:            Method,
        val declaredMethods:         DeclaredMethods,
        val virtualFormalParameters: VirtualFormalParameters,
        val project:                 SomeProject,
        val propertyStore:           PropertyStore,
        val isMethodOverridable:     Method ⇒ Answer
) extends AbstractEscapeAnalysisContext
    with PropertyStoreContainer
    with IsMethodOverridableContainer
    with VirtualFormalParametersContainer
    with DeclaredMethodsContainer

class InterProceduralEscapeAnalysisState
    extends AbstractEscapeAnalysisState with DependeeCache with ReturnValueUseSites

/**
 * A flow-sensitive inter-procedural escape analysis.
 *
 * @author Florian Kuebler
 */
class InterProceduralEscapeAnalysis private[analyses] (
        final val project: SomeProject
) extends DefaultEscapeAnalysis
    with AbstractInterProceduralEscapeAnalysis
    with ConstructorSensitiveEscapeAnalysis
    with ConfigurationBasedConstructorEscapeAnalysis
    with SimpleFieldAwareEscapeAnalysis
    with ExceptionAwareEscapeAnalysis {

    override type AnalysisContext = InterProceduralEscapeAnalysisContext
    type AnalysisState = InterProceduralEscapeAnalysisState

    private[this] val isMethodOverridable: Method ⇒ Answer = project.get(IsOverridableMethodKey)

    override def determineEscapeOfFP(fp: VirtualFormalParameter): PropertyComputationResult = {
        fp match {
            // if the underlying method is inherited, we avoid recomputation and query the
            // result of the method for its defining class.
            case VirtualFormalParameter(dm: DefinedMethod, i) if dm.declaringClassType != dm.definedMethod.classFile.thisType ⇒
                def handleEscapeState(eOptionP: SomeEOptionP): PropertyComputationResult = {
                    eOptionP match {
                        case FinalEP(_, p) ⇒
                            Result(fp, p)

                        case IntermediateEP(_, lb, ub) ⇒
                            IntermediateResult(
                                fp, lb, ub,
                                Set(eOptionP), handleEscapeState, CheapPropertyComputation
                            )

                        case _ ⇒
                            IntermediateResult(
                                fp, GlobalEscape, NoEscape,
                                Set(eOptionP), handleEscapeState, CheapPropertyComputation
                            )
                    }
                }

                val parameterOfBase = virtualFormalParameters(
                    declaredMethods(dm.definedMethod)
                )(-i - 1)

                handleEscapeState(propertyStore(parameterOfBase, EscapeProperty.key))

            case VirtualFormalParameter(dm: DefinedMethod, _) if dm.definedMethod.body.isEmpty ⇒
                //TODO IntermediateResult(fp, GlobalEscape, AtMost(NoEscape), Seq.empty, (_) ⇒ throw new RuntimeException())
                Result(fp, AtMost(NoEscape))

            // parameters of base types are not considered
            case VirtualFormalParameter(m, i) if i != -1 && m.descriptor.parameterType(-i - 2).isBaseType ⇒
                //TODO IntermediateResult(fp, GlobalEscape, AtMost(NoEscape), Seq.empty, (_) ⇒ throw new RuntimeException())
                Result(fp, AtMost(NoEscape))

<<<<<<< HEAD
            case VirtualFormalParameter(dm: DefinedMethod, i) ⇒
                val ctx = createContext(fp, i, dm.definedMethod)
=======
            case VirtualFormalParameter(DefinedMethod(_, m), i) ⇒
                val ctx = createContext(fp, i, m)
>>>>>>> 9d7b1d3c
                doDetermineEscape(ctx, createState)

            case VirtualFormalParameter(_: VirtualDeclaredMethod, _) ⇒
                throw new IllegalArgumentException()
        }
    }

    override def createContext(
        entity:       Entity,
        defSitePC:    ValueOrigin,
        targetMethod: Method
    ): InterProceduralEscapeAnalysisContext = new InterProceduralEscapeAnalysisContext(
        entity,
        defSitePC,
        targetMethod,
        declaredMethods,
        virtualFormalParameters,
        project,
        propertyStore,
        isMethodOverridable
    )

    override def createState: InterProceduralEscapeAnalysisState = new InterProceduralEscapeAnalysisState()
}

sealed trait InterProceduralEscapeAnalysisScheduler extends ComputationSpecification {

    final override def derives: Set[PropertyKind] = Set(EscapeProperty)

    final override def uses: Set[PropertyKind] = Set(TACAI, Callees, EscapeProperty)

    final override type InitializationData = Null
    final def init(p: SomeProject, ps: PropertyStore): Null = null

    def beforeSchedule(p: SomeProject, ps: PropertyStore): Unit = {}

    def afterPhaseCompletion(p: SomeProject, ps: PropertyStore): Unit = {}

}

object EagerInterProceduralEscapeAnalysis
    extends InterProceduralEscapeAnalysisScheduler
    with FPCFEagerAnalysisScheduler {
    type V = DUVar[ValueInformation]

    override def start(p: SomeProject, ps: PropertyStore, unused: Null): FPCFAnalysis = {
        val analysis = new InterProceduralEscapeAnalysis(p)
        val fps = p.get(VirtualFormalParametersKey).virtualFormalParameters
        val ass = p.get(DefinitionSitesKey).getAllocationSites
        ps.scheduleEagerComputationsForEntities(fps ++ ass)(analysis.determineEscape)
        analysis
    }
}

object LazyInterProceduralEscapeAnalysis
    extends InterProceduralEscapeAnalysisScheduler
    with FPCFLazyAnalysisScheduler {

    /**
     * Registers the analysis as a lazy computation, that is, the method
     * will call `ProperytStore.scheduleLazyComputation`.
     */
    override def startLazily(p: SomeProject, ps: PropertyStore, unused: Null): FPCFAnalysis = {
        val analysis = new InterProceduralEscapeAnalysis(p)
        ps.registerLazyPropertyComputation(EscapeProperty.key, analysis.determineEscape)
        analysis
    }
}<|MERGE_RESOLUTION|>--- conflicted
+++ resolved
@@ -4,15 +4,8 @@
 package analyses
 package escape
 
-<<<<<<< HEAD
-import org.opalj.ai.Domain
 import org.opalj.ai.ValueOrigin
 import org.opalj.ai.common.DefinitionSitesKey
-import org.opalj.ai.domain.RecordDefUse
-=======
-import org.opalj.ai.ValueOrigin
-import org.opalj.ai.common.DefinitionSitesKey
->>>>>>> 9d7b1d3c
 import org.opalj.br.DefinedMethod
 import org.opalj.br.Method
 import org.opalj.br.VirtualDeclaredMethod
@@ -22,16 +15,11 @@
 import org.opalj.br.analyses.VirtualFormalParameters
 import org.opalj.br.analyses.VirtualFormalParametersKey
 import org.opalj.br.analyses.cg.IsOverridableMethodKey
-<<<<<<< HEAD
 import org.opalj.fpcf.cg.properties.Callees
-import org.opalj.fpcf.properties._
-import org.opalj.tac.DUVar
-import org.opalj.tac.fpcf.properties.TACAI
-=======
 import org.opalj.fpcf.properties._
 import org.opalj.value.ValueInformation
 import org.opalj.tac.DUVar
->>>>>>> 9d7b1d3c
+import org.opalj.tac.fpcf.properties.TACAI
 
 class InterProceduralEscapeAnalysisContext(
         val entity:                  Entity,
@@ -109,13 +97,8 @@
                 //TODO IntermediateResult(fp, GlobalEscape, AtMost(NoEscape), Seq.empty, (_) ⇒ throw new RuntimeException())
                 Result(fp, AtMost(NoEscape))
 
-<<<<<<< HEAD
             case VirtualFormalParameter(dm: DefinedMethod, i) ⇒
                 val ctx = createContext(fp, i, dm.definedMethod)
-=======
-            case VirtualFormalParameter(DefinedMethod(_, m), i) ⇒
-                val ctx = createContext(fp, i, m)
->>>>>>> 9d7b1d3c
                 doDetermineEscape(ctx, createState)
 
             case VirtualFormalParameter(_: VirtualDeclaredMethod, _) ⇒
