--- conflicted
+++ resolved
@@ -18,17 +18,17 @@
 import org.opalj.fpcf.properties.NoEscape
 
 class SimpleEscapeAnalysisContext(
-        val entity:                  Entity,
-        val defSitePC:               ValueOrigin,
-        val targetMethod:            Method,
-        val declaredMethods:         DeclaredMethods,
-        val virtualFormalParameters: VirtualFormalParameters,
-        val project:                 SomeProject,
-        val propertyStore:           PropertyStore
+    val entity:                  Entity,
+    val defSitePC:               ValueOrigin,
+    val targetMethod:            Method,
+    val declaredMethods:         DeclaredMethods,
+    val virtualFormalParameters: VirtualFormalParameters,
+    val project:                 SomeProject,
+    val propertyStore:           PropertyStore
 ) extends AbstractEscapeAnalysisContext
-    with PropertyStoreContainer
-    with VirtualFormalParametersContainer
-    with DeclaredMethodsContainer
+        with PropertyStoreContainer
+        with VirtualFormalParametersContainer
+        with DeclaredMethodsContainer
 
 /**
  * A simple escape analysis that can handle [[org.opalj.ai.common.DefinitionSiteLike]]s and
@@ -42,11 +42,11 @@
  * @author Florian Kuebler
  */
 class SimpleEscapeAnalysis( final val project: SomeProject)
-    extends DefaultEscapeAnalysis
-    with ConstructorSensitiveEscapeAnalysis
-    with ConfigurationBasedConstructorEscapeAnalysis
-    with SimpleFieldAwareEscapeAnalysis
-    with ExceptionAwareEscapeAnalysis {
+        extends DefaultEscapeAnalysis
+        with ConstructorSensitiveEscapeAnalysis
+        with ConfigurationBasedConstructorEscapeAnalysis
+        with SimpleFieldAwareEscapeAnalysis
+        with ExceptionAwareEscapeAnalysis {
 
     override type AnalysisContext = SimpleEscapeAnalysisContext
     override type AnalysisState = AbstractEscapeAnalysisState
@@ -55,16 +55,8 @@
         fp match {
             case VirtualFormalParameter(dm: DefinedMethod, _) if dm.definedMethod.body.isEmpty ⇒
                 Result(fp, AtMost(NoEscape))
-<<<<<<< HEAD
             case VirtualFormalParameter(dm: DefinedMethod, -1) if dm.definedMethod.isInitializer ⇒
-                val m = dm.definedMethod
-                val TACode(params, code, _, cfg, _, _) = tacaiProvider(m)
-                val useSites = params.thisParameter.useSites
-                val ctx = createContext(fp, -1, m, useSites, code, cfg)
-=======
-            case VirtualFormalParameter(DefinedMethod(_, m), -1) if m.isInitializer ⇒
-                val ctx = createContext(fp, -1, m)
->>>>>>> bc309cdc
+                val ctx = createContext(fp, -1, dm.definedMethod)
                 doDetermineEscape(ctx, createState)
             case VirtualFormalParameter(_, _) ⇒
                 //TODO IntermediateResult(fp, GlobalEscape, AtMost(NoEscape), Seq.empty, (_) ⇒ throw new RuntimeException())
@@ -108,8 +100,8 @@
  * A companion object used to start the analysis.
  */
 object EagerSimpleEscapeAnalysis
-    extends SimpleEscapeAnalysisScheduler
-    with FPCFEagerAnalysisScheduler {
+        extends SimpleEscapeAnalysisScheduler
+        with FPCFEagerAnalysisScheduler {
 
     override def start(p: SomeProject, ps: PropertyStore, unused: Null): FPCFAnalysis = {
         val fps = p.get(VirtualFormalParametersKey).virtualFormalParameters
@@ -121,8 +113,8 @@
 }
 
 object LazySimpleEscapeAnalysis
-    extends SimpleEscapeAnalysisScheduler
-    with FPCFLazyAnalysisScheduler {
+        extends SimpleEscapeAnalysisScheduler
+        with FPCFLazyAnalysisScheduler {
 
     /**
      * Registers the analysis as a lazy computation, that is, the method
