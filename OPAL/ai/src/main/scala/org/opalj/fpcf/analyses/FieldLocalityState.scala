--- conflicted
+++ resolved
@@ -3,25 +3,18 @@
 package fpcf
 package analyses
 
-<<<<<<< HEAD
-import org.opalj.br.DeclaredMethod
-import org.opalj.ai.common.DefinitionSiteLike
-import org.opalj.br.Field
-import org.opalj.br.Method
-import org.opalj.br.PCs
-import org.opalj.collection.immutable.IntTrieSet
-=======
 import scala.collection.mutable
 
 import org.opalj.collection.immutable.IntTrieSet
 import org.opalj.fpcf.cg.properties.Callees
->>>>>>> edb548b8
 import org.opalj.fpcf.properties.EscapeProperty
 import org.opalj.fpcf.properties.FieldLocality
 import org.opalj.fpcf.properties.LocalField
+import org.opalj.br.PCs
 import org.opalj.br.DeclaredMethod
 import org.opalj.br.Field
 import org.opalj.br.Method
+import org.opalj.br.PC
 import org.opalj.ai.common.DefinitionSiteLike
 import org.opalj.tac.fpcf.properties.TACAI
 
@@ -29,15 +22,13 @@
     private[this] var declaredMethodsDependees: Set[EOptionP[DeclaredMethod, Property]] = Set.empty
     private[this] var definitionSitesDependees: Map[DefinitionSiteLike, (EOptionP[DefinitionSiteLike, EscapeProperty], Boolean)] = Map.empty
     private[this] var tacDependees: Map[Method, EOptionP[Method, TACAI]] = Map.empty
-<<<<<<< HEAD
+    private[this] var calleeDependees: mutable.Map[DeclaredMethod, (EOptionP[DeclaredMethod, Callees], IntTrieSet)] = mutable.Map()
+
     var tacFieldAccessPCs: Map[Method, PCs] = Map.empty
     var potentialCloneCallers: Set[Method] = Set.empty
     var overridesClone: Boolean = true
 
     val thisType = field.classFile.thisType
-=======
-    var calleeDependees: mutable.Map[DeclaredMethod, (EOptionP[DeclaredMethod, Callees], IntTrieSet)] = mutable.Map()
->>>>>>> edb548b8
 
     private[this] var clonedDependees: Set[DefinitionSiteLike] = Set.empty
 
@@ -99,14 +90,9 @@
         addDefinitionSiteDependee(ep, getFieldOfReceiver)
     }
 
-<<<<<<< HEAD
     def addTACDependee(ep: EOptionP[Method, TACAI]): Unit = {
         tacDependees += ep.e → ep
     }
-=======
-    def addTACDependee(ep: EOptionP[Method, TACAI]): Unit =
-        tacDependees += ep.e → ep
->>>>>>> edb548b8
 
     def addTACDependee(ep: EOptionP[Method, TACAI], pcs: PCs): Unit = {
         tacDependees += ep.e → ep
@@ -117,6 +103,31 @@
         tacDependees -= ep.e
     }
 
+    def addCallsite(
+        ep: EOptionP[DeclaredMethod, Callees],
+        pc: PC
+    ): EOptionP[DeclaredMethod, Callees] = {
+        val caller = ep.e
+        if (calleeDependees.contains(caller)) {
+            val (oldEP, pcs) = calleeDependees(caller)
+            if (!pcs.contains(pc))
+                calleeDependees.update(caller, (oldEP, pcs + pc))
+            oldEP
+        } else {
+            calleeDependees.put(caller, (ep, IntTrieSet(pc)))
+            ep
+        }
+    }
+
+    def updateCalleeDependee(ep: EOptionP[DeclaredMethod, Callees]): Unit = {
+        val pcs = getCallsites(ep.e)
+        calleeDependees.update(ep.e, (ep, pcs))
+    }
+
+    def getCallsites(caller: DeclaredMethod): IntTrieSet = {
+        calleeDependees(caller)._2
+    }
+
     def updateWithMeet(f: FieldLocality): Unit = temporary = temporary.meet(f)
     def temporaryState: FieldLocality = temporary
 }