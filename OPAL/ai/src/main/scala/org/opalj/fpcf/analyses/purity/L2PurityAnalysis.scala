--- conflicted
+++ resolved
@@ -107,14 +107,10 @@
             val method:        Method,
             val definedMethod: DeclaredMethod,
             val declClass:     ObjectType,
-<<<<<<< HEAD
-            val code:          Array[Stmt[V]],
-            val pcToIndex:     Array[Int],
+            var pcToIndex:     Array[Int]     = Array.empty,
+            var code:          Array[Stmt[V]] = Array.empty,
             var lbPurity:      Purity         = CompileTimePure,
             var ubPurity:      Purity         = CompileTimePure
-=======
-            var code:          Array[Stmt[V]] = Array.empty
->>>>>>> bc309cdc
     ) extends AnalysisState {
         var fieldLocalityDependees: Map[Field, (EOptionP[Field, FieldLocality], Set[(Expr[V], Purity)])] = Map.empty
 
@@ -256,8 +252,11 @@
         def updateTacai(eps: EOptionP[Method, TACAI]): Unit = {
             if (eps.isFinal) tacai = None
             else tacai = Some(eps)
-            if (eps.hasProperty)
-                code = eps.ub.tac.get.stmts
+            if (eps.hasProperty) {
+                val tac = eps.ub.tac.get
+                pcToIndex = tac.pcToIndex
+                code = tac.stmts
+            }
         }
     }
 
@@ -633,7 +632,6 @@
     }
 
     /**
-<<<<<<< HEAD
      * Add or remove the dependee when the callees property changes.
      */
     override def handleCalleesUpdate(
@@ -644,12 +642,13 @@
             state.updateCalleesDependee(Some(callees))
             reducePurityLB(ImpureByAnalysis)
         }
-=======
+    }
+
+    /*
      * Adds the dependee necessary if the TACAI is not yet final.
      */
     override def handleTACAI(ep: EOptionP[Method, TACAI])(implicit state: State): Unit = {
         state.updateTacai(ep)
->>>>>>> bc309cdc
     }
 
     /**
@@ -700,19 +699,9 @@
      * Raises the lower bound on the purity whenever possible.
      */
     def adjustLowerBound()(implicit state: State): Unit = {
-<<<<<<< HEAD
-        if (state.calleesDependee.isDefined) state.lbPurity = ImpureByAnalysis
-        else {
-            var newLowerBound = state.ubPurity
-
-            for ((eop, _) ← state.purityDependees.valuesIterator) {
-                eop match {
-                    case EPS(_, lb, _) ⇒ newLowerBound = newLowerBound meet lb
-                    case _ ⇒
-                        state.lbPurity = ImpureByAnalysis
-                        return ;
-                }
-=======
+        if (state.calleesDependee.isDefined)
+            return ; // Nothing to be done, lower bound is still LBImpure
+
         var newLowerBound = state.ubPurity
 
         if (state.tacai.isDefined) return ; // Nothing to be done, lower bound is still LBImpure
@@ -720,41 +709,41 @@
         for ((eop, _) ← state.purityDependees.valuesIterator) {
             eop match {
                 case EPS(_, lb, _) ⇒ newLowerBound = newLowerBound meet lb
-                case _             ⇒ return ; // Nothing to be done, lower bound is still LBImpure
->>>>>>> bc309cdc
-            }
-
-            if (state.staticDataUsage.isDefined) newLowerBound = newLowerBound meet Pure
-
-            if (state.fieldMutabilityDependees.nonEmpty ||
-                state.classImmutabilityDependees.nonEmpty ||
-                state.typeImmutabilityDependees.nonEmpty) {
-                newLowerBound = newLowerBound meet SideEffectFree
-            }
-
-            for {
-                (_, data) ← state.fieldLocalityDependees.valuesIterator
-                (_, purity) ← data
-            } {
-                newLowerBound = newLowerBound meet purity
-            }
-
-            for {
-                (_, data) ← state.rvfDependees.valuesIterator
-                (_, purity) ← data
-            } {
-                newLowerBound = newLowerBound meet purity
-            }
-
-            for {
-                (_, data) ← state.virtualRVFDependees.valuesIterator
-                (_, purity) ← data
-            } {
-                newLowerBound = newLowerBound meet purity
-            }
-
-            state.lbPurity = newLowerBound
-        }
+                case _ ⇒
+                    return ; // Nothing to be done, lower bound is still LBImpure
+            }
+        }
+
+        if (state.staticDataUsage.isDefined) newLowerBound = newLowerBound meet Pure
+
+        if (state.fieldMutabilityDependees.nonEmpty ||
+            state.classImmutabilityDependees.nonEmpty ||
+            state.typeImmutabilityDependees.nonEmpty) {
+            newLowerBound = newLowerBound meet SideEffectFree
+        }
+
+        for {
+            (_, data) ← state.fieldLocalityDependees.valuesIterator
+            (_, purity) ← data
+        } {
+            newLowerBound = newLowerBound meet purity
+        }
+
+        for {
+            (_, data) ← state.rvfDependees.valuesIterator
+            (_, purity) ← data
+        } {
+            newLowerBound = newLowerBound meet purity
+        }
+
+        for {
+            (_, data) ← state.virtualRVFDependees.valuesIterator
+            (_, purity) ← data
+        } {
+            newLowerBound = newLowerBound meet purity
+        }
+
+        state.lbPurity = newLowerBound
     }
 
     /**
@@ -855,55 +844,22 @@
     /**
      * Determines the purity of a method once TACAI is available.
      */
-<<<<<<< HEAD
-    def determinePurity(definedMethod: DefinedMethod): PropertyComputationResult = {
-        val method = definedMethod.definedMethod
-        val declClass = method.classFile.thisType
-
-        // If this is not the method's declaration, but a non-overwritten method in a subtype,
-        // don't re-analyze the code
-        if (declClass ne definedMethod.declaringClassType)
-            return baseMethodPurity(definedMethod.asDefinedMethod);
-
-        val TACode(_, code, pcToIndex, cfg, _, _) = tacai(method)
-
-        implicit val state: State = new State(method, definedMethod, declClass, code, pcToIndex)
-
-=======
     def determineMethodPurity(
         cfg: CFG[Stmt[V], TACStmts[V]]
     )(implicit state: State): PropertyComputationResult = {
->>>>>>> bc309cdc
         // Special case: The Throwable constructor is `LBSideEffectFree`, but subtype constructors
         // may not be because of overridable fillInStackTrace method
         if (state.method.isConstructor && state.declClass.isSubtypeOf(ObjectType.Throwable))
             project.instanceMethods(state.declClass).foreach { mdc ⇒
                 if (mdc.name == "fillInStackTrace" &&
                     mdc.method.classFile.thisType != ObjectType.Throwable) {
-<<<<<<< HEAD
-                    val d = new DefaultDomainWithCFGAndDefUse(p, method)
+                    val d = new DefaultDomainWithCFGAndDefUse(p, state.method)
                     val selfReference =
-                        UVar(d)(d.NonNullObjectValue(-1, declClass), SelfReferenceParameter)
+                        UVar(d)(d.NonNullObjectValue(-1, state.declClass), SelfReferenceParameter)
                     val fISTPurity = propertyStore(declaredMethods(mdc.method), Purity.key)
                     if (!checkMethodPurity(fISTPurity, Seq(selfReference))) {
                         // Early return for impure fillInStackTrace
-                        return Result(definedMethod, state.ubPurity);
-=======
-                    val d = new DefaultDomainWithCFGAndDefUse(p, state.method)
-                    val selfReference = UVar(d)(
-                        d.InitializedObjectValue(-1, state.declClass),
-                        SelfReferenceParameter
-                    )
-                    val impureFillInStackTrace = !checkPurityOfCall(
-                        state.declClass,
-                        "fillInStackTrace",
-                        MethodDescriptor("()Ljava/lang/Throwable;"),
-                        List(selfReference),
-                        Success(mdc.method)
-                    )
-                    if (impureFillInStackTrace) { // Early return for impure fillInStackTrace
                         return Result(state.definedMethod, state.ubPurity);
->>>>>>> bc309cdc
                     }
                 }
             }
@@ -924,9 +880,9 @@
             s += 1
         }
 
-        val callees = propertyStore(definedMethod, Callees.key)
+        val callees = propertyStore(state.definedMethod, Callees.key)
         if (!checkPurityOfCallees(callees))
-            return Result(definedMethod, state.ubPurity)
+            return Result(state.definedMethod, state.ubPurity)
 
         // Creating implicit exceptions is side-effect free (because of fillInStackTrace)
         // but it may be ignored as domain-specific
@@ -970,7 +926,7 @@
             return baseMethodPurity(definedMethod.asDefinedMethod);
 
         implicit val state: State =
-            new State(CompileTimePure, CompileTimePure, method, definedMethod, declClass)
+            new State(method, definedMethod, declClass)
 
         val tacaiO = getTACAI(method)
 
