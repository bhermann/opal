/* BSD 2-Clause License:
 * Copyright (c) 2009 - 2014
 * Software Technology Group
 * Department of Computer Science
 * Technische Universität Darmstadt
 * All rights reserved.
 *
 * Redistribution and use in source and binary forms, with or without
 * modification, are permitted provided that the following conditions are met:
 *
 *  - Redistributions of source code must retain the above copyright notice,
 *    this list of conditions and the following disclaimer.
 *  - Redistributions in binary form must reproduce the above copyright notice,
 *    this list of conditions and the following disclaimer in the documentation
 *    and/or other materials provided with the distribution.
 *
 * THIS SOFTWARE IS PROVIDED BY THE COPYRIGHT HOLDERS AND CONTRIBUTORS "AS IS"
 * AND ANY EXPRESS OR IMPLIED WARRANTIES, INCLUDING, BUT NOT LIMITED TO, THE
 * IMPLIED WARRANTIES OF MERCHANTABILITY AND FITNESS FOR A PARTICULAR PURPOSE
 * ARE DISCLAIMED. IN NO EVENT SHALL THE COPYRIGHT OWNER OR CONTRIBUTORS BE
 * LIABLE FOR ANY DIRECT, INDIRECT, INCIDENTAL, SPECIAL, EXEMPLARY, OR
 * CONSEQUENTIAL DAMAGES (INCLUDING, BUT NOT LIMITED TO, PROCUREMENT OF
 * SUBSTITUTE GOODS OR SERVICES; LOSS OF USE, DATA, OR PROFITS; OR BUSINESS
 * INTERRUPTION) HOWEVER CAUSED AND ON ANY THEORY OF LIABILITY, WHETHER IN
 * CONTRACT, STRICT LIABILITY, OR TORT (INCLUDING NEGLIGENCE OR OTHERWISE)
 * ARISING IN ANY WAY OUT OF THE USE OF THIS SOFTWARE, EVEN IF ADVISED OF THE
 * POSSIBILITY OF SUCH DAMAGE.
 */
package org.opalj
package tac

import scala.collection.mutable.BitSet
import scala.collection.mutable.ListBuffer
import scala.collection.mutable.ArrayBuffer
import org.opalj.collection.mutable.Locals
import org.opalj.bytecode.BytecodeProcessingFailedException
import org.opalj.ai.Domain
import org.opalj.br._

trait Expr {

    /**
     * An approximation of the type of the underlying value. It is the best
     * type information directly available. The precision of the type information
     * depends on the number of post-processing steps that are done.
     */
    def cTpe: ComputationalType
}

/**
 * Parameter expressions must occur at the very beginning of the quadruples code
 * and must perform the initial initialization of the register values.
 */
case class Param(cTpe: ComputationalType, name: String) extends Expr

case class InstanceOf(pc: PC, value: Var, cmpTpe: ReferenceType) extends Expr {
    final def cTpe = ComputationalTypeInt
}

case class Checkcast(pc: PC, value: Var, cmpTpe: ReferenceType) extends Expr {
    final def cTpe = ComputationalTypeReference
}

case class Compare(
<<<<<<< HEAD
        pc:        PC,
        left:      Expr,
        condition: RelationalOperator,
        right:     Expr
) extends Expr {
=======
    pc:        PC,
    left:      Expr,
    condition: RelationalOperator,
    right:     Expr
)
        extends Expr {

>>>>>>> f2a58f20
    final def cTpe = ComputationalTypeInt
}

sealed trait Const extends Expr

case class IntConst(pc: PC, value: Int) extends Expr {
    final def tpe = IntegerType
    final def cTpe = ComputationalTypeInt
}

case class LongConst(pc: PC, value: Long) extends Expr {
    final def tpe = LongType
    final def cTpe = ComputationalTypeLong
}

case class FloatConst(pc: PC, value: Float) extends Expr {
    final def tpe = FloatType
    final def cTpe = ComputationalTypeFloat
}

case class DoubleConst(pc: PC, value: Double) extends Expr {
    final def tpe = DoubleType
    final def cTpe = ComputationalTypeDouble
}

case class StringConst(pc: PC, value: String) extends Expr {
    final def tpe = ObjectType.String
    final def cTpe = ComputationalTypeReference
}

case class MethodTypeConst(pc: PC, value: MethodDescriptor) extends Expr {
    final def tpe = ObjectType.MethodType
    final def cTpe = ComputationalTypeReference
}

case class MethodHandleConst(pc: PC, value: MethodHandle) extends Expr {
    final def tpe = ObjectType.MethodHandle
    final def cTpe = ComputationalTypeReference
}

case class ClassConst(pc: PC, value: ReferenceType) extends Expr {
    final def tpe = ObjectType.Class
    final def cTpe = ComputationalTypeReference
}

case class NullExpr(pc: PC) extends Expr {
    final def cTpe = ComputationalTypeReference
}

/**
 * @param cTpe The computational type of the result of the binary expression.
 */
case class BinaryExpr(
    pc:   PC,
    cTpe: ComputationalType,
    op:   BinaryArithmeticOperator,
    left: Expr, right: Expr
) extends Expr

/**
 * @param cTpe The computational type of the result of the prefix expression.
 */
case class PrefixExpr(
    pc:      PC,
    cTpe:    ComputationalType,
    op:      UnaryArithmeticOperator,
    operand: Expr
) extends Expr

case class PrimitiveTypecastExpr(
    pc:        PC,
    targetTpe: BaseType,
    operand:   Expr
)
        extends Expr {
    final def cTpe = targetTpe.computationalType
}

case class New(
    pc:  PC,
    tpe: ObjectType
)
        extends Expr {
    final def cTpe = ComputationalTypeReference
}

case class NewArray(
    pc:     PC,
    counts: List[Expr],
    tpe:    ArrayType
)
        extends Expr {

    final def cTpe = ComputationalTypeReference
}

case class ArrayLoad(pc: PC, index: Var, arrayRef: Var) extends Expr {
    final def cTpe = ComputationalTypeReference
}

case class ArrayLength(pc: PC, arrayRef: Var) extends Expr {
    final def cTpe = ComputationalTypeInt
}

case class GetField(
    pc:             PC,
    declaringClass: ObjectType, name: String, objRef: Expr
)
        extends Expr {
    final def cTpe = ComputationalTypeInt
}

case class GetStatic(pc: PC, declaringClass: ObjectType, name: String) extends Expr {
    final def cTpe = ComputationalTypeInt
}

trait Var extends Expr {

    /**
     * A human readable name of the local variable.
     */
    def name: String

    /**
     * Creates a new variable that has the same identifier etc. but an updated
     * type.
     */
    def updated(cTpe: ComputationalType): Var
}

object Var { def unapply(variable: Var): Some[String] = Some(variable.name) }

trait IdBasedVar extends Var {

    def id: Int

    def name =
        if (id == Int.MinValue) "t"
        else if (id >= 0) "op_"+id.toString
        else "r_"+(-(id + 1))

    def updated(cTpe: ComputationalType): SimpleVar = { new SimpleVar(id, cTpe) }
}

/**
 * The id determines the name of the local variable and is equivalent to "the position
 * of the value on the operand stack" or "-1-(the accessed register)".
 * If the id is Int.MinValue then the variable is an intermediate variable that
 * was artificially generated.
 */
case class SimpleVar(id: Int, cTpe: ComputationalType) extends IdBasedVar

case class DomainValueBasedVar(id: Int, properties: Domain#DomainValue) extends IdBasedVar {
    final override def cTpe = properties.computationalType
}

object TempVar {

    def apply(cTpe: ComputationalType): SimpleVar = SimpleVar(Int.MinValue, cTpe)

}

object RegisterVar {
    def apply(cTpe: ComputationalType, index: UShort): SimpleVar = {
        SimpleVar(-index - 1, cTpe)
    }
}

object OperandVar {

    /**
     * Creates a new operand variable to store a value of the given type.
     */
    def apply(cTpe: ComputationalType, stack: Stack): SimpleVar = {
        val id = stack.foldLeft(0)((c, n) ⇒ c + n.cTpe.category)
        SimpleVar(id, cTpe)
    }

    /**
     * Returns the operand variable representation used for the bottom value on the stack.
     */
    def bottom(cTpe: ComputationalType): SimpleVar = {
        SimpleVar(0, cTpe)
    }

    final val IntReturnValue = OperandVar.bottom(ComputationalTypeInt)
    final val LongReturnValue = OperandVar.bottom(ComputationalTypeLong)
    final val FloatReturnValue = OperandVar.bottom(ComputationalTypeFloat)
    final val DoubleReturnValue = OperandVar.bottom(ComputationalTypeDouble)
    final val ReferenceReturnValue = OperandVar.bottom(ComputationalTypeReference)

    final val HandledException = OperandVar.bottom(ComputationalTypeReference)
}<|MERGE_RESOLUTION|>--- conflicted
+++ resolved
@@ -62,13 +62,6 @@
 }
 
 case class Compare(
-<<<<<<< HEAD
-        pc:        PC,
-        left:      Expr,
-        condition: RelationalOperator,
-        right:     Expr
-) extends Expr {
-=======
     pc:        PC,
     left:      Expr,
     condition: RelationalOperator,
@@ -76,7 +69,6 @@
 )
         extends Expr {
 
->>>>>>> f2a58f20
     final def cTpe = ComputationalTypeInt
 }
 
