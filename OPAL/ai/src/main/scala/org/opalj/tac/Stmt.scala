--- conflicted
+++ resolved
@@ -282,15 +282,11 @@
         pcToIndex:                    Array[Int],
         isIndexOfCaughtExceptionStmt: Int ⇒ Boolean
     ): Unit = {
-<<<<<<< HEAD
-        npairs._UNSAFE_mapped(x ⇒ x.copy(_2 = pcToIndex(x._2)))
-=======
         npairs._UNSAFE_mapped { x ⇒
             val newIndex = pcToIndex(x._2)
             // assert(newIndex >= 0)
-            (x._1 /* <= case value */ , newIndex)
+            x.copy(_2 = newIndex)
         }
->>>>>>> f731803d
         defaultTarget = pcToIndex(defaultTarget)
         index.remapIndexes(pcToIndex, isIndexOfCaughtExceptionStmt)
     }
