--- conflicted
+++ resolved
@@ -100,43 +100,11 @@
     // IMPLEMENTATION
     //
 
-    import ConstantPoolTags._
+    import Constant_PoolTags._
 
     type Constant_Pool = IndexedSeq[Constant_Pool_Entry]
 
-<<<<<<< HEAD
-    private val reader = new Array[(DataInputStream) ⇒ Constant_Pool_Entry](ConstantPoolTags.maxId + 1)
 
-    reader(CONSTANT_Class.id) = (in: DataInputStream) ⇒ CONSTANT_Class_info(in.readUnsignedShort)
-
-    reader(CONSTANT_Fieldref.id) = (in: DataInputStream) ⇒ CONSTANT_Fieldref_info(in.readUnsignedShort, in.readUnsignedShort)
-
-    reader(CONSTANT_Methodref.id) = (in: DataInputStream) ⇒ CONSTANT_Methodref_info(in.readUnsignedShort, in.readUnsignedShort)
-
-    reader(CONSTANT_InterfaceMethodref.id) = (in: DataInputStream) ⇒ CONSTANT_InterfaceMethodref_info(in.readUnsignedShort, in.readUnsignedShort)
-
-    reader(CONSTANT_String.id) = (in: DataInputStream) ⇒ CONSTANT_String_info(in.readUnsignedShort)
-
-    reader(CONSTANT_Integer.id) = (in: DataInputStream) ⇒ CONSTANT_Integer_info(in.readInt)
-
-    reader(CONSTANT_Float.id) = (in: DataInputStream) ⇒ CONSTANT_Float_info(in.readFloat)
-
-    reader(CONSTANT_Long.id) = (in: DataInputStream) ⇒ CONSTANT_Long_info(in.readLong)
-
-    reader(CONSTANT_Double.id) = (in: DataInputStream) ⇒ CONSTANT_Double_info(in.readDouble)
-
-    reader(CONSTANT_NameAndType.id) = (in: DataInputStream) ⇒ CONSTANT_NameAndType_info(in.readUnsignedShort, in.readUnsignedShort)
-
-    reader(CONSTANT_Utf8.id) = (in: DataInputStream) ⇒ CONSTANT_Utf8_info(in.readUTF)
-
-    reader(CONSTANT_MethodHandle.id) = (in: DataInputStream) ⇒ CONSTANT_MethodHandle_info(in.readUnsignedByte, in.readUnsignedShort)
-
-    reader(CONSTANT_MethodType.id) = (in: DataInputStream) ⇒ CONSTANT_MethodType_info(in.readUnsignedShort)
-
-    reader(CONSTANT_InvokeDynamic.id) = (in: DataInputStream) ⇒ CONSTANT_InvokeDynamic_info(in.readUnsignedShort, in.readUnsignedShort)
-
-=======
->>>>>>> c8b43aab
     def Constant_Pool(in: DataInputStream): Constant_Pool = {
         /*
 		 * The value of the constant_pool_count item is equal to the
@@ -154,15 +122,6 @@
         var i = 1
         while (i < constant_pool_count) {
             val tag = in.readUnsignedByte
-<<<<<<< HEAD
-            val constantReader = reader(tag)
-            val constantPoolEntry = constantReader(in)
-            constant_pool_entries(i) = constantPoolEntry
-            tag match {
-                case ConstantPoolTags.CONSTANT_Long_ID   ⇒ i += 2
-                case ConstantPoolTags.CONSTANT_Double_ID ⇒ i += 2
-                case _                                   ⇒ i += 1
-=======
             constant_pool_entries(i) = tag match {
                 case CONSTANT_Class_ID              ⇒ i += 1; CONSTANT_Class_info(in.readUnsignedShort)
                 case CONSTANT_Fieldref_ID           ⇒ i += 1; CONSTANT_Fieldref_info(in.readUnsignedShort, in.readUnsignedShort)
@@ -179,7 +138,6 @@
                 case CONSTANT_MethodType_ID         ⇒ i += 1; CONSTANT_MethodType_info(in.readUnsignedShort)
                 case CONSTANT_InvokeDynamic_ID      ⇒ i += 1; CONSTANT_InvokeDynamic_info(in.readUnsignedShort, in.readUnsignedShort)
                 case _                              ⇒ sys.error("unsupported constant pool tag: " + tag)
->>>>>>> c8b43aab
             }
         }
         constant_pool_entries
