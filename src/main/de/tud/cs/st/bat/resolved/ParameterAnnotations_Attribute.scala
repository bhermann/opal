--- conflicted
+++ resolved
@@ -40,40 +40,6 @@
  */
 trait ParameterAnnotations_attribute extends Attribute { // TODO inconsistent naming: choose either ...AnnotationsAttribute or ...Annotations_attribute
 
-<<<<<<< HEAD
-  def parameterAnnotations: ParameterAnnotations
-
-  def isRuntimeVisible: Boolean
-
-  protected def parameterAnnotationsToXML =
-    for (parameter ← parameterAnnotations) yield {
-      <parameter>{ for (annotation ← parameter) yield annotation.toXML }</parameter>
-    }
-
-  final def toProlog[F, T, A <: T](
-    factory: PrologTermFactory[F, T, A],
-    declaringEntityKey: A): List[F] = {
-
-    import factory._
-
-    var facts: List[F] = Nil
-
-    Fact(
-      "parameter_annotations",
-      declaringEntityKey,
-      if (isRuntimeVisible)
-        StringAtom("runtime_visible")
-      else
-        StringAtom("runtime_invisible"),
-      Terms(
-        parameterAnnotations,
-        (parameterAnnotation: Seq[Annotation]) ⇒ {
-          Terms(parameterAnnotation, (_: Annotation).toProlog(factory))
-        })) :: facts
-  }
-
-}
-=======
     def parameterAnnotations: ParameterAnnotations
 
     def isRuntimeVisible: Boolean
@@ -106,7 +72,7 @@
             )
         ) :: facts
     }
->>>>>>> 77fc9c2c
+}
 
 object ParameterAnnotations_attribute {
   def unapply(paa: ParameterAnnotations_attribute): Option[(Boolean, ParameterAnnotations)] =
