/* License (BSD Style License):
*  Copyright (c) 2009, 2011
*  Software Technology Group
*  Department of Computer Science
*  Technische Universität Darmstadt
*  All rights reserved.
*
*  Redistribution and use in source and binary forms, with or without
*  modification, are permitted provided that the following conditions are met:
*
*  - Redistributions of source code must retain the above copyright notice,
*    this list of conditions and the following disclaimer.
*  - Redistributions in binary form must reproduce the above copyright notice,
*    this list of conditions and the following disclaimer in the documentation
*    and/or other materials provided with the distribution.
*  - Neither the name of the Software Technology Group or Technische 
*    Universität Darmstadt nor the names of its contributors may be used to 
*    endorse or promote products derived from this software without specific 
*    prior written permission.
*
*  THIS SOFTWARE IS PROVIDED BY THE COPYRIGHT HOLDERS AND CONTRIBUTORS "AS IS"
*  AND ANY EXPRESS OR IMPLIED WARRANTIES, INCLUDING, BUT NOT LIMITED TO, THE
*  IMPLIED WARRANTIES OF MERCHANTABILITY AND FITNESS FOR A PARTICULAR PURPOSE
*  ARE DISCLAIMED. IN NO EVENT SHALL THE COPYRIGHT OWNER OR CONTRIBUTORS BE
*  LIABLE FOR ANY DIRECT, INDIRECT, INCIDENTAL, SPECIAL, EXEMPLARY, OR
*  CONSEQUENTIAL DAMAGES (INCLUDING, BUT NOT LIMITED TO, PROCUREMENT OF
*  SUBSTITUTE GOODS OR SERVICES; LOSS OF USE, DATA, OR PROFITS; OR BUSINESS
*  INTERRUPTION) HOWEVER CAUSED AND ON ANY THEORY OF LIABILITY, WHETHER IN
*  CONTRACT, STRICT LIABILITY, OR TORT (INCLUDING NEGLIGENCE OR OTHERWISE)
*  ARISING IN ANY WAY OUT OF THE USE OF THIS SOFTWARE, EVEN IF ADVISED OF THE
*  POSSIBILITY OF SUCH DAMAGE.
*/
package de.tud.cs.st

import org.scalatest.Suites
import de.tud.cs.st.bat.resolved.dependency.BasicDepExtractorTest

/**
 * Runs all tests related to BAT.
 *
 * @author Michael Eichberg
 * @author Sebastian Hartte
 */
class BATSuite extends Suites(

  // UTIL...
  new util.collection.ArraysTest,
		
<<<<<<< HEAD
  // BAT...
  new bat.resolved.ObjectTypeTest,
  new bat.resolved.ArrayTypeTest,
  new bat.resolved.FieldTypeTest,
  new bat.resolved.MethodDescriptorTest,
  new bat.resolved.AttributesTest,
=======
		// BAT...
		new bat.resolved.SignaturesTest,
		new bat.resolved.ObjectTypeTest,
		new bat.resolved.ArrayTypeTest,
		new bat.resolved.FieldTypeTest,
		new bat.resolved.MethodDescriptorTest,
		new bat.resolved.AttributesTest,

		// REGRESSION tests
		new bat.RegressionSuite
>>>>>>> cf735aaf

  // REGRESSION tests
  new bat.RegressionSuite,

  // Dependency Extractor tests
  new bat.resolved.dependency.BasicDepExtractorTest,
  new bat.resolved.dependency.DepExtractorTest)<|MERGE_RESOLUTION|>--- conflicted
+++ resolved
@@ -45,26 +45,14 @@
 
   // UTIL...
   new util.collection.ArraysTest,
-		
-<<<<<<< HEAD
+
   // BAT...
+  new bat.resolved.SignaturesTest,
   new bat.resolved.ObjectTypeTest,
   new bat.resolved.ArrayTypeTest,
   new bat.resolved.FieldTypeTest,
   new bat.resolved.MethodDescriptorTest,
   new bat.resolved.AttributesTest,
-=======
-		// BAT...
-		new bat.resolved.SignaturesTest,
-		new bat.resolved.ObjectTypeTest,
-		new bat.resolved.ArrayTypeTest,
-		new bat.resolved.FieldTypeTest,
-		new bat.resolved.MethodDescriptorTest,
-		new bat.resolved.AttributesTest,
-
-		// REGRESSION tests
-		new bat.RegressionSuite
->>>>>>> cf735aaf
 
   // REGRESSION tests
   new bat.RegressionSuite,
